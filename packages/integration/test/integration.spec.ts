import { NxtpSdk, NxtpSdkEvents } from "@connext/nxtp-sdk";
import { constants, Contract, providers, utils, Wallet } from "ethers";
import pino from "pino";
import TransactionManagerArtifact from "@connext/nxtp-contracts/artifacts/contracts/TransactionManager.sol/TransactionManager.json";
import { TransactionManager } from "@connext/nxtp-contracts/typechain";
import { expect, AuctionResponse } from "@connext/nxtp-utils";

const TestTokenABI = [
  // Read-Only Functions
  "function balanceOf(address owner) view returns (uint256)",
  "function decimals() view returns (uint8)",
  "function symbol() view returns (string)",
  "function allowance(address _owner, address _spender) public view returns (uint256 remaining)",

  // Authenticated Functions
  "function approve(address _spender, uint256 _value) public returns (bool success)",
  "function transfer(address to, uint amount) returns (boolean)",
  "function mint(address account, uint256 amount)",
];

const tokenAddressSending = "0xF12b5dd4EAD5F743C6BaA640B0216200e89B60Da";
const tokenAddressReceiving = tokenAddressSending;
const txManagerAddressSending = "0x8CdaF0CD259887258Bc13a92C0a6dA92698644C0";
const txManagerAddressReceiving = txManagerAddressSending;

const SENDING_CHAIN = 1337;
const RECEIVING_CHAIN = 1338;

const chainProviders = {
  [SENDING_CHAIN]: {
    provider: new providers.FallbackProvider([new providers.JsonRpcProvider("http://localhost:8545")]),
    transactionManagerAddress: txManagerAddressSending,
    subgraph: "http://localhost:8010/subgraphs/name/connext/nxtp",
  },
  [RECEIVING_CHAIN]: {
    provider: new providers.FallbackProvider([new providers.JsonRpcProvider("http://localhost:8546")]),
    transactionManagerAddress: txManagerAddressReceiving,
    subgraph: "http://localhost:9010/subgraphs/name/connext/nxtp",
  },
};
const fundedPk = "0xc87509a1c067bbde78beb793e6fa76530b6382a4c0241e5e4a9ec0a0f44dc0d3";
const router = "0xDc150c5Db2cD1d1d8e505F824aBd90aEF887caC6";

const sugarDaddy = new Wallet(fundedPk);
const MIN_ETH = utils.parseEther("0.5");
const ETH_GIFT = utils.parseEther("1");
const tokenSending = new Contract(
  tokenAddressSending,
  TestTokenABI,
  sugarDaddy.connect(chainProviders[SENDING_CHAIN].provider),
);
const tokenReceiving = new Contract(
  tokenAddressReceiving,
  TestTokenABI,
  sugarDaddy.connect(chainProviders[RECEIVING_CHAIN].provider),
);
const MIN_TOKEN = utils.parseEther("5");
const TOKEN_GIFT = utils.parseEther("10");
const txManagerSending = new Contract(
  txManagerAddressSending,
  TransactionManagerArtifact.abi,
  sugarDaddy.connect(chainProviders[SENDING_CHAIN].provider),
) as TransactionManager;
const txManagerReceiving = new Contract(
  txManagerAddressReceiving,
  TransactionManagerArtifact.abi,
  sugarDaddy.connect(chainProviders[RECEIVING_CHAIN].provider),
) as TransactionManager;

const logger = pino({ name: "IntegrationTest", level: process.env.LOG_LEVEL ?? "silent" });

describe("Integration", () => {
  let userSdk: NxtpSdk;
  let userWallet: Wallet;

  before(async () => {
    const balanceSending = await chainProviders[SENDING_CHAIN].provider.getBalance(router);
    const balanceReceiving = await chainProviders[RECEIVING_CHAIN].provider.getBalance(router);

    // fund if necessary
    if (balanceSending.lt(MIN_ETH)) {
      logger.info({ chainId: SENDING_CHAIN }, "Sending ETH_GIFT to router");
      const tx = await sugarDaddy
        .connect(chainProviders[SENDING_CHAIN].provider)
        .sendTransaction({ to: router, value: ETH_GIFT });
      const receipt = await tx.wait(2);
      logger.info({ transactionHash: receipt.transactionHash, chainId: SENDING_CHAIN }, "ETH_GIFT to router mined");
    }

    if (balanceReceiving.lt(MIN_ETH)) {
      logger.info({ chainId: RECEIVING_CHAIN }, "Sending ETH_GIFT to router");
      const tx = await sugarDaddy
        .connect(chainProviders[RECEIVING_CHAIN].provider)
        .sendTransaction({ to: router, value: ETH_GIFT });
      const receipt = await tx.wait(2);
      logger.info({ transactionHash: receipt.transactionHash, chainId: RECEIVING_CHAIN }, "ETH_GIFT to router mined: ");
    }

    const isRouterSending = await txManagerSending.approvedRouters(router);
    const isRouterReceiving = await txManagerReceiving.approvedRouters(router);

    if (!isRouterSending) {
      logger.info({ chainId: SENDING_CHAIN }, "Adding router");
      const tx = await txManagerSending.addRouter(router);
      const receipt = await tx.wait(2);
      logger.info({ transactionHash: receipt.transactionHash, chainId: SENDING_CHAIN }, "Router added");
    }

    if (!isRouterReceiving) {
      logger.info({ chainId: RECEIVING_CHAIN }, "Adding router");
      const tx = await txManagerReceiving.addRouter(router);
      const receipt = await tx.wait(2);
      logger.info({ transactionHash: receipt.transactionHash, chainId: RECEIVING_CHAIN }, "Router added");
    }

    const isAssetSending = await txManagerSending.approvedAssets(tokenAddressSending);
    const isAssetReceiving = await txManagerReceiving.approvedAssets(tokenAddressReceiving);

    if (!isAssetSending) {
      logger.info({ chainId: SENDING_CHAIN }, "Adding Asset");
      const tx = await txManagerSending.addAssetId(tokenAddressSending);
      const receipt = await tx.wait(2);
      logger.info({ transactionHash: receipt.transactionHash, chainId: SENDING_CHAIN }, "Asset added");
    }

    if (!isAssetReceiving) {
      logger.info({ chainId: RECEIVING_CHAIN }, "Adding Asset");
      const tx = await txManagerReceiving.addAssetId(tokenAddressReceiving);
      const receipt = await tx.wait(2);
      logger.info({ transactionHash: receipt.transactionHash, chainId: RECEIVING_CHAIN }, "Asset added");
    }

<<<<<<< HEAD
    const liquidity1337 = await txManager1337.getRouterBalance(router, tokenAddress1337);
    const liquidity1338 = await txManager1338.getRouterBalance(router, tokenAddress1338);
=======
    const liquiditySending = await txManagerSending.routerBalances(router, tokenAddressSending);
    const liquidityReceiving = await txManagerReceiving.routerBalances(router, tokenAddressReceiving);
>>>>>>> e39018f6

    // fund if necessary
    logger.info(
      {
        liquidity: liquiditySending.toString(),
        asset: tokenAddressSending,
        chain: SENDING_CHAIN,
        router,
        transactionManager: txManagerSending.address,
      },
      "Liquidity available",
    );
    if (liquiditySending.lt(MIN_TOKEN)) {
      logger.info({ chainId: SENDING_CHAIN }, "Adding liquidity");
      const approvetx = await tokenSending.approve(txManagerSending.address, constants.MaxUint256);
      const approveReceipt = await approvetx.wait(2);
      logger.info({ transactionHash: approveReceipt.transactionHash, chainId: SENDING_CHAIN }, "addLiquidity approved");
      const tx = await txManagerSending.addLiquidity(TOKEN_GIFT, tokenAddressSending, router);
      const receipt = await tx.wait(2);
      logger.info({ transactionHash: receipt.transactionHash, chainId: SENDING_CHAIN }, "addLiquidity mined");
    }

    logger.info(
      {
        liquidity: liquidityReceiving.toString(),
        asset: tokenAddressReceiving,
        chain: RECEIVING_CHAIN,
        router,
        transactionManager: txManagerReceiving.address,
      },
      "Liquidity available",
    );
    if (liquidityReceiving.lt(MIN_TOKEN)) {
      logger.info({ chainId: RECEIVING_CHAIN }, "Adding liquidity");
      const approvetx = await tokenReceiving.approve(txManagerReceiving.address, constants.MaxUint256);
      const approveReceipt = await approvetx.wait(2);
      logger.info(
        { transactionHash: approveReceipt.transactionHash, chainId: RECEIVING_CHAIN },
        "addLiquidity approved",
      );
      const tx = await txManagerReceiving.addLiquidity(TOKEN_GIFT, tokenAddressReceiving, router);
      const receipt = await tx.wait(2);
      logger.info({ transactionHash: receipt.transactionHash, chainId: RECEIVING_CHAIN }, "addLiquidity mined");
    }
  });

  beforeEach(async () => {
    userWallet = Wallet.createRandom();

    // fund user sender side
    const balanceSending = await chainProviders[SENDING_CHAIN].provider.getBalance(userWallet.address);
    if (balanceSending.lt(MIN_ETH)) {
      logger.info({ chainId: SENDING_CHAIN }, "Sending ETH_GIFT to user");
      const tx = await sugarDaddy
        .connect(chainProviders[SENDING_CHAIN].provider)
        .sendTransaction({ to: userWallet.address, value: ETH_GIFT });
      const receipt = await tx.wait(2);
      logger.info({ transactionHash: receipt.transactionHash, chainId: SENDING_CHAIN }, "ETH_GIFT to user mined: ");
    }

    const balanceTokenSending = await tokenSending.balanceOf(userWallet.address);
    if (balanceTokenSending.lt(MIN_TOKEN)) {
      logger.info({ chainId: SENDING_CHAIN }, "Sending TOKEN_GIFT to user");
      const tx = await tokenSending.mint(userWallet.address, TOKEN_GIFT);
      const receipt = await tx.wait(2);
      logger.info({ transactionHash: receipt.transactionHash, chainId: SENDING_CHAIN }, "TOKEN_GIFT to user mined: ");
    }

    userSdk = new NxtpSdk(
      chainProviders,
      userWallet,
      pino({ name: "IntegrationTest", level: process.env.LOG_LEVEL ?? "silent" }),
      "local",
    );
  });

  it("should send tokens", async function () {
    this.timeout(120_000);

    let quote: AuctionResponse;
    try {
      quote = await userSdk.getTransferQuote({
        amount: utils.parseEther("1").toString(),
        receivingAssetId: tokenAddressReceiving,
        sendingAssetId: tokenAddressSending,
        receivingAddress: userWallet.address,
        expiry: Math.floor(Date.now() / 1000) + 3600 * 24 * 3,
        sendingChainId: SENDING_CHAIN,
        receivingChainId: RECEIVING_CHAIN,
      });
    } catch (e) {
      console.log(e);
    }

    const res = await userSdk.prepareTransfer(quote!);
    expect(res.prepareResponse.hash).to.be.ok;

    const event = await userSdk.waitFor(
      NxtpSdkEvents.ReceiverTransactionPrepared,
      100_000,
      (data) => data.txData.transactionId === res.transactionId,
    );

    const fulfillEventPromise = userSdk.waitFor(
      NxtpSdkEvents.ReceiverTransactionFulfilled,
      100_000,
      (data) => data.txData.transactionId === res.transactionId,
    );

    const finishRes = await userSdk.fulfillTransfer(event);
    expect(finishRes.metaTxResponse).to.be.ok;
    const fulfillEvent = await fulfillEventPromise;
    expect(fulfillEvent).to.be.ok;
  });
});<|MERGE_RESOLUTION|>--- conflicted
+++ resolved
@@ -130,13 +130,8 @@
       logger.info({ transactionHash: receipt.transactionHash, chainId: RECEIVING_CHAIN }, "Asset added");
     }
 
-<<<<<<< HEAD
-    const liquidity1337 = await txManager1337.getRouterBalance(router, tokenAddress1337);
-    const liquidity1338 = await txManager1338.getRouterBalance(router, tokenAddress1338);
-=======
-    const liquiditySending = await txManagerSending.routerBalances(router, tokenAddressSending);
-    const liquidityReceiving = await txManagerReceiving.routerBalances(router, tokenAddressReceiving);
->>>>>>> e39018f6
+    const liquiditySending = await txManagerSending.getRouterBalance(router, tokenAddressSending);
+    const liquidityReceiving = await txManagerReceiving.getRouterBalance(router, tokenAddressReceiving);
 
     // fund if necessary
     logger.info(
