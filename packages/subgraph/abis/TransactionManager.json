[
  {
    "inputs": [
      {
        "internalType": "uint256",
        "name": "_chainId",
        "type": "uint256"
      },
      {
        "internalType": "address",
        "name": "_interpreter",
        "type": "address"
      }
    ],
    "stateMutability": "nonpayable",
    "type": "constructor"
  },
  {
    "anonymous": false,
    "inputs": [
      {
        "indexed": true,
        "internalType": "address",
        "name": "addedAssetId",
        "type": "address"
      },
      {
        "indexed": true,
        "internalType": "address",
        "name": "caller",
        "type": "address"
      }
    ],
    "name": "AssetAdded",
    "type": "event"
  },
  {
    "anonymous": false,
    "inputs": [
      {
        "indexed": true,
        "internalType": "address",
        "name": "removedAssetId",
        "type": "address"
      },
      {
        "indexed": true,
        "internalType": "address",
        "name": "caller",
        "type": "address"
      }
    ],
    "name": "AssetRemoved",
    "type": "event"
  },
  {
    "anonymous": false,
    "inputs": [
      {
        "indexed": true,
        "internalType": "address",
        "name": "router",
        "type": "address"
      },
      {
        "indexed": true,
        "internalType": "address",
        "name": "assetId",
        "type": "address"
      },
      {
        "indexed": false,
        "internalType": "uint256",
        "name": "amount",
        "type": "uint256"
      },
      {
        "indexed": false,
        "internalType": "address",
        "name": "caller",
        "type": "address"
      }
    ],
    "name": "LiquidityAdded",
    "type": "event"
  },
  {
    "anonymous": false,
    "inputs": [
      {
        "indexed": true,
        "internalType": "address",
        "name": "router",
        "type": "address"
      },
      {
        "indexed": true,
        "internalType": "address",
        "name": "assetId",
        "type": "address"
      },
      {
        "indexed": false,
        "internalType": "uint256",
        "name": "shares",
        "type": "uint256"
      },
      {
        "indexed": false,
        "internalType": "uint256",
        "name": "amount",
        "type": "uint256"
      },
      {
        "indexed": false,
        "internalType": "address",
        "name": "recipient",
        "type": "address"
      }
    ],
    "name": "LiquidityRemoved",
    "type": "event"
  },
  {
    "anonymous": false,
    "inputs": [
      {
        "indexed": true,
        "internalType": "address",
<<<<<<< HEAD
=======
        "name": "proposedOwner",
        "type": "address"
      }
    ],
    "name": "OwnershipProposed",
    "type": "event"
  },
  {
    "anonymous": false,
    "inputs": [
      {
        "indexed": true,
        "internalType": "address",
>>>>>>> 60eb3a28
        "name": "previousOwner",
        "type": "address"
      },
      {
        "indexed": true,
        "internalType": "address",
        "name": "newOwner",
        "type": "address"
      }
    ],
    "name": "OwnershipTransferred",
    "type": "event"
  },
  {
    "anonymous": false,
    "inputs": [
      {
        "indexed": true,
        "internalType": "address",
<<<<<<< HEAD
=======
        "name": "addedRouter",
        "type": "address"
      },
      {
        "indexed": true,
        "internalType": "address",
        "name": "caller",
        "type": "address"
      }
    ],
    "name": "RouterAdded",
    "type": "event"
  },
  {
    "anonymous": false,
    "inputs": [
      {
        "indexed": true,
        "internalType": "address",
        "name": "removedRouter",
        "type": "address"
      },
      {
        "indexed": true,
        "internalType": "address",
        "name": "caller",
        "type": "address"
      }
    ],
    "name": "RouterRemoved",
    "type": "event"
  },
  {
    "anonymous": false,
    "inputs": [
      {
        "indexed": true,
        "internalType": "address",
>>>>>>> 60eb3a28
        "name": "user",
        "type": "address"
      },
      {
        "indexed": true,
        "internalType": "address",
        "name": "router",
        "type": "address"
      },
      {
        "indexed": true,
        "internalType": "bytes32",
        "name": "transactionId",
        "type": "bytes32"
      },
      {
        "components": [
          {
            "internalType": "address",
            "name": "user",
            "type": "address"
          },
          {
            "internalType": "address",
            "name": "router",
            "type": "address"
          },
          {
            "internalType": "address",
            "name": "sendingAssetId",
            "type": "address"
          },
          {
            "internalType": "address",
            "name": "receivingAssetId",
            "type": "address"
          },
          {
            "internalType": "address",
            "name": "sendingChainFallback",
            "type": "address"
          },
          {
            "internalType": "address",
            "name": "receivingAddress",
            "type": "address"
          },
          {
            "internalType": "address",
            "name": "callTo",
            "type": "address"
          },
          {
            "internalType": "bytes32",
            "name": "callDataHash",
            "type": "bytes32"
          },
          {
            "internalType": "bytes32",
            "name": "transactionId",
            "type": "bytes32"
          },
          {
            "internalType": "uint256",
            "name": "sendingChainId",
            "type": "uint256"
          },
          {
            "internalType": "uint256",
            "name": "receivingChainId",
            "type": "uint256"
          },
          {
            "internalType": "uint256",
            "name": "shares",
            "type": "uint256"
          },
          {
            "internalType": "uint256",
            "name": "expiry",
            "type": "uint256"
          },
          {
            "internalType": "uint256",
            "name": "preparedBlockNumber",
            "type": "uint256"
          }
        ],
        "indexed": false,
        "internalType": "struct ITransactionManager.TransactionData",
        "name": "txData",
        "type": "tuple"
      },
      {
        "indexed": false,
        "internalType": "uint256",
        "name": "amount",
        "type": "uint256"
      },
      {
        "indexed": false,
        "internalType": "uint256",
        "name": "relayerFee",
        "type": "uint256"
      },
      {
        "indexed": false,
        "internalType": "address",
        "name": "caller",
        "type": "address"
      }
    ],
    "name": "TransactionCancelled",
    "type": "event"
  },
  {
    "anonymous": false,
    "inputs": [
      {
        "indexed": true,
        "internalType": "address",
        "name": "user",
        "type": "address"
      },
      {
        "indexed": true,
        "internalType": "address",
        "name": "router",
        "type": "address"
      },
      {
        "indexed": true,
        "internalType": "bytes32",
        "name": "transactionId",
        "type": "bytes32"
      },
      {
        "components": [
          {
            "internalType": "address",
            "name": "user",
            "type": "address"
          },
          {
            "internalType": "address",
            "name": "router",
            "type": "address"
          },
          {
            "internalType": "address",
            "name": "sendingAssetId",
            "type": "address"
          },
          {
            "internalType": "address",
            "name": "receivingAssetId",
            "type": "address"
          },
          {
            "internalType": "address",
            "name": "sendingChainFallback",
            "type": "address"
          },
          {
            "internalType": "address",
            "name": "receivingAddress",
            "type": "address"
          },
          {
            "internalType": "address",
            "name": "callTo",
            "type": "address"
          },
          {
            "internalType": "bytes32",
            "name": "callDataHash",
            "type": "bytes32"
          },
          {
            "internalType": "bytes32",
            "name": "transactionId",
            "type": "bytes32"
          },
          {
            "internalType": "uint256",
            "name": "sendingChainId",
            "type": "uint256"
          },
          {
            "internalType": "uint256",
            "name": "receivingChainId",
            "type": "uint256"
          },
          {
            "internalType": "uint256",
            "name": "shares",
            "type": "uint256"
          },
          {
            "internalType": "uint256",
            "name": "expiry",
            "type": "uint256"
          },
          {
            "internalType": "uint256",
            "name": "preparedBlockNumber",
            "type": "uint256"
          }
        ],
        "indexed": false,
        "internalType": "struct ITransactionManager.TransactionData",
        "name": "txData",
        "type": "tuple"
      },
      {
        "indexed": false,
        "internalType": "uint256",
        "name": "amount",
        "type": "uint256"
      },
      {
        "indexed": false,
        "internalType": "uint256",
        "name": "relayerFee",
        "type": "uint256"
      },
      {
        "indexed": false,
        "internalType": "bytes",
        "name": "signature",
        "type": "bytes"
      },
      {
        "indexed": false,
        "internalType": "bytes",
        "name": "callData",
        "type": "bytes"
      },
      {
        "indexed": false,
        "internalType": "address",
        "name": "caller",
        "type": "address"
      }
    ],
    "name": "TransactionFulfilled",
    "type": "event"
  },
  {
    "anonymous": false,
    "inputs": [
      {
        "indexed": true,
        "internalType": "address",
        "name": "user",
        "type": "address"
      },
      {
        "indexed": true,
        "internalType": "address",
        "name": "router",
        "type": "address"
      },
      {
        "indexed": true,
        "internalType": "bytes32",
        "name": "transactionId",
        "type": "bytes32"
      },
      {
        "components": [
          {
            "internalType": "address",
            "name": "user",
            "type": "address"
          },
          {
            "internalType": "address",
            "name": "router",
            "type": "address"
          },
          {
            "internalType": "address",
            "name": "sendingAssetId",
            "type": "address"
          },
          {
            "internalType": "address",
            "name": "receivingAssetId",
            "type": "address"
          },
          {
            "internalType": "address",
            "name": "sendingChainFallback",
            "type": "address"
          },
          {
            "internalType": "address",
            "name": "receivingAddress",
            "type": "address"
          },
          {
            "internalType": "address",
            "name": "callTo",
            "type": "address"
          },
          {
            "internalType": "bytes32",
            "name": "callDataHash",
            "type": "bytes32"
          },
          {
            "internalType": "bytes32",
            "name": "transactionId",
            "type": "bytes32"
          },
          {
            "internalType": "uint256",
            "name": "sendingChainId",
            "type": "uint256"
          },
          {
            "internalType": "uint256",
            "name": "receivingChainId",
            "type": "uint256"
          },
          {
            "internalType": "uint256",
            "name": "shares",
            "type": "uint256"
          },
          {
            "internalType": "uint256",
            "name": "expiry",
            "type": "uint256"
          },
          {
            "internalType": "uint256",
            "name": "preparedBlockNumber",
            "type": "uint256"
          }
        ],
        "indexed": false,
        "internalType": "struct ITransactionManager.TransactionData",
        "name": "txData",
        "type": "tuple"
      },
      {
        "indexed": false,
        "internalType": "uint256",
        "name": "amount",
        "type": "uint256"
      },
      {
        "indexed": false,
        "internalType": "address",
        "name": "caller",
        "type": "address"
      },
      {
        "indexed": false,
        "internalType": "bytes",
        "name": "encryptedCallData",
        "type": "bytes"
      },
      {
        "indexed": false,
        "internalType": "bytes",
        "name": "encodedBid",
        "type": "bytes"
      },
      {
        "indexed": false,
        "internalType": "bytes",
        "name": "bidSignature",
        "type": "bytes"
      }
    ],
    "name": "TransactionPrepared",
    "type": "event"
  },
  {
    "inputs": [],
    "name": "MAX_TIMEOUT",
    "outputs": [
      {
        "internalType": "uint256",
        "name": "",
        "type": "uint256"
      }
    ],
    "stateMutability": "view",
    "type": "function"
  },
  {
    "inputs": [],
    "name": "MIN_TIMEOUT",
    "outputs": [
      {
        "internalType": "uint256",
        "name": "",
        "type": "uint256"
      }
    ],
    "stateMutability": "view",
    "type": "function"
  },
  {
<<<<<<< HEAD
=======
    "inputs": [],
    "name": "acceptProposedOwner",
    "outputs": [],
    "stateMutability": "nonpayable",
    "type": "function"
  },
  {
>>>>>>> 60eb3a28
    "inputs": [
      {
        "internalType": "address",
        "name": "assetId",
        "type": "address"
      }
    ],
    "name": "addAssetId",
    "outputs": [],
    "stateMutability": "nonpayable",
    "type": "function"
  },
  {
    "inputs": [
      {
        "internalType": "uint256",
        "name": "amount",
        "type": "uint256"
      },
      {
        "internalType": "address",
        "name": "assetId",
        "type": "address"
      },
      {
        "internalType": "address",
        "name": "router",
        "type": "address"
      }
    ],
    "name": "addLiquidity",
    "outputs": [],
    "stateMutability": "payable",
    "type": "function"
  },
  {
    "inputs": [
      {
        "internalType": "address",
        "name": "router",
        "type": "address"
      }
    ],
    "name": "addRouter",
    "outputs": [],
    "stateMutability": "nonpayable",
    "type": "function"
  },
  {
    "inputs": [
      {
        "internalType": "address",
        "name": "",
        "type": "address"
      }
    ],
    "name": "approvedAssets",
    "outputs": [
      {
        "internalType": "bool",
        "name": "",
        "type": "bool"
      }
    ],
    "stateMutability": "view",
    "type": "function"
  },
  {
    "inputs": [
      {
        "internalType": "address",
        "name": "",
        "type": "address"
      }
    ],
    "name": "approvedRouters",
    "outputs": [
      {
        "internalType": "bool",
        "name": "",
        "type": "bool"
      }
    ],
    "stateMutability": "view",
    "type": "function"
  },
  {
    "inputs": [
      {
        "components": [
          {
            "internalType": "address",
            "name": "user",
            "type": "address"
          },
          {
            "internalType": "address",
            "name": "router",
            "type": "address"
          },
          {
            "internalType": "address",
            "name": "sendingAssetId",
            "type": "address"
          },
          {
            "internalType": "address",
            "name": "receivingAssetId",
            "type": "address"
          },
          {
            "internalType": "address",
            "name": "sendingChainFallback",
            "type": "address"
          },
          {
            "internalType": "address",
            "name": "receivingAddress",
            "type": "address"
          },
          {
            "internalType": "address",
            "name": "callTo",
            "type": "address"
          },
          {
            "internalType": "bytes32",
            "name": "callDataHash",
            "type": "bytes32"
          },
          {
            "internalType": "bytes32",
            "name": "transactionId",
            "type": "bytes32"
          },
          {
            "internalType": "uint256",
            "name": "sendingChainId",
            "type": "uint256"
          },
          {
            "internalType": "uint256",
            "name": "receivingChainId",
            "type": "uint256"
          },
          {
            "internalType": "uint256",
            "name": "shares",
            "type": "uint256"
          },
          {
            "internalType": "uint256",
            "name": "expiry",
            "type": "uint256"
          },
          {
            "internalType": "uint256",
            "name": "preparedBlockNumber",
            "type": "uint256"
          }
        ],
        "internalType": "struct ITransactionManager.TransactionData",
        "name": "txData",
        "type": "tuple"
      },
      {
        "internalType": "uint256",
        "name": "relayerFee",
        "type": "uint256"
      },
      {
        "internalType": "bytes",
        "name": "signature",
        "type": "bytes"
      }
    ],
    "name": "cancel",
    "outputs": [
      {
        "components": [
          {
            "internalType": "address",
            "name": "user",
            "type": "address"
          },
          {
            "internalType": "address",
            "name": "router",
            "type": "address"
          },
          {
            "internalType": "address",
            "name": "sendingAssetId",
            "type": "address"
          },
          {
            "internalType": "address",
            "name": "receivingAssetId",
            "type": "address"
          },
          {
            "internalType": "address",
            "name": "sendingChainFallback",
            "type": "address"
          },
          {
            "internalType": "address",
            "name": "receivingAddress",
            "type": "address"
          },
          {
            "internalType": "address",
            "name": "callTo",
            "type": "address"
          },
          {
            "internalType": "bytes32",
            "name": "callDataHash",
            "type": "bytes32"
          },
          {
            "internalType": "bytes32",
            "name": "transactionId",
            "type": "bytes32"
          },
          {
            "internalType": "uint256",
            "name": "sendingChainId",
            "type": "uint256"
          },
          {
            "internalType": "uint256",
            "name": "receivingChainId",
            "type": "uint256"
          },
          {
            "internalType": "uint256",
            "name": "shares",
            "type": "uint256"
          },
          {
            "internalType": "uint256",
            "name": "expiry",
            "type": "uint256"
          },
          {
            "internalType": "uint256",
            "name": "preparedBlockNumber",
            "type": "uint256"
          }
        ],
        "internalType": "struct ITransactionManager.TransactionData",
        "name": "",
        "type": "tuple"
      }
    ],
    "stateMutability": "nonpayable",
    "type": "function"
  },
  {
    "inputs": [],
    "name": "chainId",
    "outputs": [
      {
        "internalType": "uint256",
        "name": "",
        "type": "uint256"
      }
    ],
    "stateMutability": "view",
    "type": "function"
  },
  {
    "inputs": [],
    "name": "delay",
    "outputs": [
      {
        "internalType": "uint256",
        "name": "",
        "type": "uint256"
      }
    ],
    "stateMutability": "view",
    "type": "function"
  },
  {
    "inputs": [
      {
        "components": [
          {
            "internalType": "address",
            "name": "user",
            "type": "address"
          },
          {
            "internalType": "address",
            "name": "router",
            "type": "address"
          },
          {
            "internalType": "address",
            "name": "sendingAssetId",
            "type": "address"
          },
          {
            "internalType": "address",
            "name": "receivingAssetId",
            "type": "address"
          },
          {
            "internalType": "address",
            "name": "sendingChainFallback",
            "type": "address"
          },
          {
            "internalType": "address",
            "name": "receivingAddress",
            "type": "address"
          },
          {
            "internalType": "address",
            "name": "callTo",
            "type": "address"
          },
          {
            "internalType": "bytes32",
            "name": "callDataHash",
            "type": "bytes32"
          },
          {
            "internalType": "bytes32",
            "name": "transactionId",
            "type": "bytes32"
          },
          {
            "internalType": "uint256",
            "name": "sendingChainId",
            "type": "uint256"
          },
          {
            "internalType": "uint256",
            "name": "receivingChainId",
            "type": "uint256"
          },
          {
            "internalType": "uint256",
            "name": "shares",
            "type": "uint256"
          },
          {
            "internalType": "uint256",
            "name": "expiry",
            "type": "uint256"
          },
          {
            "internalType": "uint256",
            "name": "preparedBlockNumber",
            "type": "uint256"
          }
        ],
        "internalType": "struct ITransactionManager.TransactionData",
        "name": "txData",
        "type": "tuple"
      },
      {
        "internalType": "uint256",
        "name": "relayerFee",
        "type": "uint256"
      },
      {
        "internalType": "bytes",
        "name": "signature",
        "type": "bytes"
      },
      {
        "internalType": "bytes",
        "name": "callData",
        "type": "bytes"
      }
    ],
    "name": "fulfill",
    "outputs": [
      {
        "components": [
          {
            "internalType": "address",
            "name": "user",
            "type": "address"
          },
          {
            "internalType": "address",
            "name": "router",
            "type": "address"
          },
          {
            "internalType": "address",
            "name": "sendingAssetId",
            "type": "address"
          },
          {
            "internalType": "address",
            "name": "receivingAssetId",
            "type": "address"
          },
          {
            "internalType": "address",
            "name": "sendingChainFallback",
            "type": "address"
          },
          {
            "internalType": "address",
            "name": "receivingAddress",
            "type": "address"
          },
          {
            "internalType": "address",
            "name": "callTo",
            "type": "address"
          },
          {
            "internalType": "bytes32",
            "name": "callDataHash",
            "type": "bytes32"
          },
          {
            "internalType": "bytes32",
            "name": "transactionId",
            "type": "bytes32"
          },
          {
            "internalType": "uint256",
            "name": "sendingChainId",
            "type": "uint256"
          },
          {
            "internalType": "uint256",
            "name": "receivingChainId",
            "type": "uint256"
          },
          {
            "internalType": "uint256",
            "name": "shares",
            "type": "uint256"
          },
          {
            "internalType": "uint256",
            "name": "expiry",
            "type": "uint256"
          },
          {
            "internalType": "uint256",
            "name": "preparedBlockNumber",
            "type": "uint256"
          }
        ],
        "internalType": "struct ITransactionManager.TransactionData",
        "name": "",
        "type": "tuple"
      }
    ],
    "stateMutability": "nonpayable",
    "type": "function"
  },
  {
    "inputs": [],
    "name": "interpreter",
    "outputs": [
      {
<<<<<<< HEAD
        "internalType": "address",
        "name": "assetId",
=======
        "internalType": "contract IFulfillInterpreter",
        "name": "",
>>>>>>> 60eb3a28
        "type": "address"
      },
      {
        "internalType": "uint256",
        "name": "shares",
        "type": "uint256"
      }
    ],
<<<<<<< HEAD
    "name": "getAmountFromShares",
    "outputs": [
      {
        "internalType": "uint256",
        "name": "",
        "type": "uint256"
      }
    ],
    "stateMutability": "view",
    "type": "function"
  },
  {
    "inputs": [
      {
        "internalType": "address",
        "name": "router",
        "type": "address"
      },
      {
        "internalType": "address",
        "name": "assetId",
        "type": "address"
      }
    ],
    "name": "getRouterBalance",
    "outputs": [
      {
        "internalType": "uint256",
        "name": "",
        "type": "uint256"
      }
    ],
    "stateMutability": "view",
    "type": "function"
  },
  {
    "inputs": [
      {
        "internalType": "address",
        "name": "",
        "type": "address"
      },
      {
        "internalType": "address",
        "name": "",
        "type": "address"
      }
    ],
    "name": "issuedShares",
    "outputs": [
      {
        "internalType": "uint256",
        "name": "",
        "type": "uint256"
      }
    ],
    "stateMutability": "view",
    "type": "function"
  },
  {
    "inputs": [
      {
        "internalType": "address",
        "name": "",
        "type": "address"
      }
    ],
    "name": "outstandingShares",
    "outputs": [
      {
        "internalType": "uint256",
        "name": "",
        "type": "uint256"
      }
    ],
    "stateMutability": "view",
    "type": "function"
  },
  {
    "inputs": [],
    "name": "owner",
    "outputs": [
      {
        "internalType": "address",
        "name": "",
=======
    "stateMutability": "view",
    "type": "function"
  },
  {
    "inputs": [],
    "name": "owner",
    "outputs": [
      {
        "internalType": "address",
        "name": "",
>>>>>>> 60eb3a28
        "type": "address"
      }
    ],
    "stateMutability": "view",
    "type": "function"
  },
  {
    "inputs": [
      {
        "components": [
          {
            "internalType": "address",
            "name": "user",
            "type": "address"
          },
          {
            "internalType": "address",
            "name": "router",
            "type": "address"
          },
          {
            "internalType": "address",
            "name": "sendingAssetId",
            "type": "address"
          },
          {
            "internalType": "address",
            "name": "receivingAssetId",
            "type": "address"
          },
          {
            "internalType": "address",
            "name": "sendingChainFallback",
            "type": "address"
          },
          {
            "internalType": "address",
            "name": "receivingAddress",
            "type": "address"
          },
          {
            "internalType": "address",
            "name": "callTo",
            "type": "address"
          },
          {
            "internalType": "uint256",
            "name": "sendingChainId",
            "type": "uint256"
          },
          {
            "internalType": "uint256",
            "name": "receivingChainId",
            "type": "uint256"
          },
          {
            "internalType": "bytes32",
            "name": "callDataHash",
            "type": "bytes32"
          },
          {
            "internalType": "bytes32",
            "name": "transactionId",
            "type": "bytes32"
          }
        ],
        "internalType": "struct ITransactionManager.InvariantTransactionData",
        "name": "invariantData",
        "type": "tuple"
      },
      {
        "internalType": "uint256",
        "name": "amount",
        "type": "uint256"
      },
      {
        "internalType": "uint256",
        "name": "expiry",
        "type": "uint256"
      },
      {
        "internalType": "bytes",
        "name": "encryptedCallData",
        "type": "bytes"
      },
      {
        "internalType": "bytes",
        "name": "encodedBid",
        "type": "bytes"
      },
      {
        "internalType": "bytes",
        "name": "bidSignature",
        "type": "bytes"
      }
    ],
    "name": "prepare",
    "outputs": [
      {
        "components": [
          {
            "internalType": "address",
            "name": "user",
            "type": "address"
          },
          {
            "internalType": "address",
            "name": "router",
            "type": "address"
          },
          {
            "internalType": "address",
            "name": "sendingAssetId",
            "type": "address"
          },
          {
            "internalType": "address",
            "name": "receivingAssetId",
            "type": "address"
          },
          {
            "internalType": "address",
            "name": "sendingChainFallback",
            "type": "address"
          },
          {
            "internalType": "address",
            "name": "receivingAddress",
            "type": "address"
          },
          {
            "internalType": "address",
            "name": "callTo",
            "type": "address"
          },
          {
            "internalType": "bytes32",
            "name": "callDataHash",
            "type": "bytes32"
          },
          {
            "internalType": "bytes32",
            "name": "transactionId",
            "type": "bytes32"
          },
          {
            "internalType": "uint256",
            "name": "sendingChainId",
            "type": "uint256"
          },
          {
            "internalType": "uint256",
            "name": "receivingChainId",
            "type": "uint256"
          },
          {
            "internalType": "uint256",
            "name": "shares",
            "type": "uint256"
          },
          {
            "internalType": "uint256",
            "name": "expiry",
            "type": "uint256"
          },
          {
            "internalType": "uint256",
            "name": "preparedBlockNumber",
            "type": "uint256"
          }
        ],
        "internalType": "struct ITransactionManager.TransactionData",
        "name": "",
        "type": "tuple"
      }
    ],
    "stateMutability": "payable",
    "type": "function"
  },
  {
    "inputs": [
      {
        "internalType": "address",
<<<<<<< HEAD
=======
        "name": "newlyProposed",
        "type": "address"
      }
    ],
    "name": "proposeNewOwner",
    "outputs": [],
    "stateMutability": "nonpayable",
    "type": "function"
  },
  {
    "inputs": [],
    "name": "proposed",
    "outputs": [
      {
        "internalType": "address",
        "name": "",
        "type": "address"
      }
    ],
    "stateMutability": "view",
    "type": "function"
  },
  {
    "inputs": [],
    "name": "proposedTimestamp",
    "outputs": [
      {
        "internalType": "uint256",
        "name": "",
        "type": "uint256"
      }
    ],
    "stateMutability": "view",
    "type": "function"
  },
  {
    "inputs": [
      {
        "internalType": "address",
>>>>>>> 60eb3a28
        "name": "assetId",
        "type": "address"
      }
    ],
    "name": "removeAssetId",
    "outputs": [],
    "stateMutability": "nonpayable",
    "type": "function"
  },
  {
    "inputs": [
      {
        "internalType": "uint256",
        "name": "shares",
        "type": "uint256"
      },
      {
        "internalType": "address",
        "name": "assetId",
        "type": "address"
      },
      {
        "internalType": "address payable",
        "name": "recipient",
        "type": "address"
      }
    ],
    "name": "removeLiquidity",
    "outputs": [],
    "stateMutability": "nonpayable",
    "type": "function"
  },
  {
    "inputs": [
      {
        "internalType": "address",
        "name": "router",
<<<<<<< HEAD
=======
        "type": "address"
      }
    ],
    "name": "removeRouter",
    "outputs": [],
    "stateMutability": "nonpayable",
    "type": "function"
  },
  {
    "inputs": [],
    "name": "renounced",
    "outputs": [
      {
        "internalType": "bool",
        "name": "",
        "type": "bool"
      }
    ],
    "stateMutability": "view",
    "type": "function"
  },
  {
    "inputs": [
      {
        "internalType": "address",
        "name": "",
        "type": "address"
      },
      {
        "internalType": "address",
        "name": "",
>>>>>>> 60eb3a28
        "type": "address"
      }
    ],
    "name": "removeRouter",
    "outputs": [],
    "stateMutability": "nonpayable",
    "type": "function"
  },
  {
    "inputs": [],
    "name": "renounce",
    "outputs": [],
    "stateMutability": "nonpayable",
    "type": "function"
  },
  {
    "inputs": [],
    "name": "renounceOwnership",
    "outputs": [],
    "stateMutability": "nonpayable",
    "type": "function"
  },
  {
    "inputs": [],
    "name": "renounced",
    "outputs": [
      {
        "internalType": "bool",
        "name": "",
        "type": "bool"
      }
    ],
    "stateMutability": "view",
    "type": "function"
  },
  {
    "inputs": [
      {
        "internalType": "address",
        "name": "newOwner",
        "type": "address"
      }
    ],
    "name": "transferOwnership",
    "outputs": [],
    "stateMutability": "nonpayable",
    "type": "function"
  },
  {
    "inputs": [
      {
        "internalType": "bytes32",
        "name": "",
        "type": "bytes32"
      }
    ],
    "name": "variantTransactionData",
    "outputs": [
      {
        "internalType": "bytes32",
        "name": "",
        "type": "bytes32"
      }
    ],
    "stateMutability": "view",
    "type": "function"
  }
]<|MERGE_RESOLUTION|>--- conflicted
+++ resolved
@@ -127,8 +127,6 @@
       {
         "indexed": true,
         "internalType": "address",
-<<<<<<< HEAD
-=======
         "name": "proposedOwner",
         "type": "address"
       }
@@ -142,7 +140,6 @@
       {
         "indexed": true,
         "internalType": "address",
->>>>>>> 60eb3a28
         "name": "previousOwner",
         "type": "address"
       },
@@ -162,8 +159,6 @@
       {
         "indexed": true,
         "internalType": "address",
-<<<<<<< HEAD
-=======
         "name": "addedRouter",
         "type": "address"
       },
@@ -202,7 +197,6 @@
       {
         "indexed": true,
         "internalType": "address",
->>>>>>> 60eb3a28
         "name": "user",
         "type": "address"
       },
@@ -611,8 +605,6 @@
     "type": "function"
   },
   {
-<<<<<<< HEAD
-=======
     "inputs": [],
     "name": "acceptProposedOwner",
     "outputs": [],
@@ -620,7 +612,6 @@
     "type": "function"
   },
   {
->>>>>>> 60eb3a28
     "inputs": [
       {
         "internalType": "address",
@@ -1089,94 +1080,13 @@
     "name": "interpreter",
     "outputs": [
       {
-<<<<<<< HEAD
-        "internalType": "address",
-        "name": "assetId",
-=======
         "internalType": "contract IFulfillInterpreter",
         "name": "",
->>>>>>> 60eb3a28
         "type": "address"
       },
       {
         "internalType": "uint256",
         "name": "shares",
-        "type": "uint256"
-      }
-    ],
-<<<<<<< HEAD
-    "name": "getAmountFromShares",
-    "outputs": [
-      {
-        "internalType": "uint256",
-        "name": "",
-        "type": "uint256"
-      }
-    ],
-    "stateMutability": "view",
-    "type": "function"
-  },
-  {
-    "inputs": [
-      {
-        "internalType": "address",
-        "name": "router",
-        "type": "address"
-      },
-      {
-        "internalType": "address",
-        "name": "assetId",
-        "type": "address"
-      }
-    ],
-    "name": "getRouterBalance",
-    "outputs": [
-      {
-        "internalType": "uint256",
-        "name": "",
-        "type": "uint256"
-      }
-    ],
-    "stateMutability": "view",
-    "type": "function"
-  },
-  {
-    "inputs": [
-      {
-        "internalType": "address",
-        "name": "",
-        "type": "address"
-      },
-      {
-        "internalType": "address",
-        "name": "",
-        "type": "address"
-      }
-    ],
-    "name": "issuedShares",
-    "outputs": [
-      {
-        "internalType": "uint256",
-        "name": "",
-        "type": "uint256"
-      }
-    ],
-    "stateMutability": "view",
-    "type": "function"
-  },
-  {
-    "inputs": [
-      {
-        "internalType": "address",
-        "name": "",
-        "type": "address"
-      }
-    ],
-    "name": "outstandingShares",
-    "outputs": [
-      {
-        "internalType": "uint256",
-        "name": "",
         "type": "uint256"
       }
     ],
@@ -1190,18 +1100,6 @@
       {
         "internalType": "address",
         "name": "",
-=======
-    "stateMutability": "view",
-    "type": "function"
-  },
-  {
-    "inputs": [],
-    "name": "owner",
-    "outputs": [
-      {
-        "internalType": "address",
-        "name": "",
->>>>>>> 60eb3a28
         "type": "address"
       }
     ],
@@ -1385,8 +1283,6 @@
     "inputs": [
       {
         "internalType": "address",
-<<<<<<< HEAD
-=======
         "name": "newlyProposed",
         "type": "address"
       }
@@ -1426,7 +1322,6 @@
     "inputs": [
       {
         "internalType": "address",
->>>>>>> 60eb3a28
         "name": "assetId",
         "type": "address"
       }
@@ -1464,8 +1359,6 @@
       {
         "internalType": "address",
         "name": "router",
-<<<<<<< HEAD
-=======
         "type": "address"
       }
     ],
@@ -1497,7 +1390,6 @@
       {
         "internalType": "address",
         "name": "",
->>>>>>> 60eb3a28
         "type": "address"
       }
     ],
