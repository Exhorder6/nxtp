--- conflicted
+++ resolved
@@ -45,11 +45,6 @@
     txManager = createStubInstance(TxManager);
 
     txService = createStubInstance(TransactionService);
-<<<<<<< HEAD
-    txService.sendTx.resolves(fakeTxReceipt);
-=======
-
->>>>>>> 2934ddfc
     stub(config, "getConfig").returns(fakeConfig);
     stub(handlerUtils, "mutateAmount").returns(MUTATED_AMOUNT);
     stub(handlerUtils, "mutateExpiry").returns(MUTATED_EXPIRY);
