// SPDX-License-Identifier: UNLICENSED
pragma solidity 0.8.4;

import "./interfaces/IFulfillInterpreter.sol";
import "./interfaces/ITransactionManager.sol";
import "./interpreters/FulfillInterpreter.sol";
<<<<<<< HEAD
import "./libraries/Asset.sol";
import "./libraries/WadRayMath.sol";
import "@openzeppelin/contracts/access/Ownable.sol";
import "@openzeppelin/contracts/security/ReentrancyGuard.sol";
import "@openzeppelin/contracts/utils/cryptography/ECDSA.sol";

=======
import "./ProposedOwnable.sol";
import "./lib/LibAsset.sol";
import "@openzeppelin/contracts/utils/Address.sol";
import "@openzeppelin/contracts/security/ReentrancyGuard.sol";
import "@openzeppelin/contracts/utils/cryptography/ECDSA.sol";


>>>>>>> 60eb3a28
/// @title TransactionManager
/// @author Connext <support@connext.network>
/// @notice This contract holds the logic to facilitate crosschain transactions.
///         Transactions go through three phases:
///
///         1. Route Auction: User broadcasts to our network signalling their 
///         desired route. Routers respond with sealed bids containing 
///         commitments to fulfilling the transaction within a certain time and 
///         price range.
///
///         2. Prepare: Once the auction is completed, the transaction can be 
///         prepared. The user submits a transaction to `TransactionManager` 
///         contract on sender-side chain containing router's signed bid. This 
///         transaction locks up the users funds on the sending chiain. Upon 
///         detecting an event containing their signed bid from the chain, 
///         router submits the same transaction to `TransactionManager` on the 
///         receiver-side chain, and locks up a corresponding amount of 
///         liquidity. The amount locked on the receiving chain is `sending 
///         amount - auction fee` so the router is incentivized to complete the 
///         transaction.
///
///         3. Fulfill: Upon detecting the `TransactionPrepared` event on the 
///         receiver-side chain, the user signs a message and sends it to a 
///         relayer, who will earn a fee for submission. The relayer (which may 
///         be the router) then submits the message to the `TransactionManager` 
///         to complete their transaction on receiver-side chain and claim the 
///         funds locked by the router. A relayer is used here to allow users 
///         to submit transactions with arbitrary calldata on the receiving 
///         chain without needing gas to do so. The router then submits the 
///         same signed message and completes transaction on sender-side, 
///         unlocking the original `amount`.
///
///         If a transaction is not fulfilled within a fixed timeout, it 
///         reverts and can be reclaimed by the party that called `prepare` on 
///         each chain (initiator). Additionally, transactions can be cancelled 
///         unilaterally by the person owed funds on that chain (router for 
///         sending chain, user for receiving chain) prior to expiry.

<<<<<<< HEAD

///         Note on internal accounting:
///         To properly handle the cases where a token is rebasing/inflationary/
///         deflationary, we think of funds sent to the contracts as claiming
///         "shares" of the total balance of the contract, rather than tracking
///         raw balances. This allows routers to keep earning inflation rewards
///         when providing liquidity aave tokens, for example. Shares are
///         created and issued when the contract receives funds, and burned when
///         the contract disburses funds.

contract TransactionManager is ReentrancyGuard, Ownable, ITransactionManager {
  /// @dev For shares math
  using WadRayMath for uint256;

  /// @dev Mapping of router or user to shares specific to asset
  ///      incremented whenever a user sends funds to the contract
  mapping(address => mapping(address => uint256)) public issuedShares;

  /// @dev Mapping of total issued shares in contract per asset
  ///      This is incremented any time funds are sent to the
  ///      contract, and decremented from the contract.
  mapping(address => uint256) public outstandingShares;
=======
contract TransactionManager is ReentrancyGuard, ProposedOwnable, ITransactionManager {
  /// @dev Mapping of router to balance specific to asset
  mapping(address => mapping(address => uint256)) public routerBalances;
>>>>>>> 60eb3a28

  /// @dev Mapping of allowed router addresses
  mapping(address => bool) public approvedRouters;

  /// @dev Mapping of allowed assetIds on same chain of contract
  mapping(address => bool) public approvedAssets;

  /// @dev Mapping of hash of `InvariantTransactionData` to the hash
  //       of the `VariantTransactionData`
  mapping(bytes32 => bytes32) public variantTransactionData;

  /// @dev The chain id of the contract, is passed in to avoid any evm issues
  uint256 public immutable chainId;

  /// @dev Minimum timeout (will be the lowest on the receiving chain)
  uint256 public constant MIN_TIMEOUT = 1 days; // 24 hours

  /// @dev Maximum timeout
  uint256 public constant MAX_TIMEOUT = 30 days; // 720 hours

<<<<<<< HEAD
  /// @dev The address of the external contract that will execute crosschain
  ///      calldata
  IFulfillInterpreter private interpreter;
=======
  IFulfillInterpreter public immutable interpreter;
>>>>>>> 60eb3a28

  constructor(uint256 _chainId) {
    chainId = _chainId;
    interpreter = new FulfillInterpreter(address(this));
  }

<<<<<<< HEAD
  /// @notice Gets amounts from router percentages
  /// @param router Router you want balance of
  /// @param assetId Asset for percentage
  function getRouterBalance(address router, address assetId) external view override returns (uint256) {
    return getAmountFromIssuedShares(
      issuedShares[router][assetId],
      outstandingShares[assetId],
      Asset.getOwnBalance(assetId)
    );
  }

  /// @notice Gets an amount from a given number of shares
  /// @param assetId Asset identifier you want amount of
  /// @param shares Number of shares you want converted to an amount of asset
  function getAmountFromShares(address assetId, uint256 shares) external view override returns (uint256) {
    return getAmountFromIssuedShares(
      shares,
      outstandingShares[assetId],
      Asset.getOwnBalance(assetId)
    );
  }

  /// @notice Removes any ownership privelenges. Used to allow 
  ///         arbitrary assets and routers
  function renounce() external override onlyOwner {
    renounced = true;
    renounceOwnership();
=======
  /// @notice Indicates if the ownership has been renounced() by
  ///         checking if current owner is address(0)
  function renounced() public view override returns (bool) {
    return owner() == address(0);
>>>>>>> 60eb3a28
  }

  /// @notice Used to add routers that can transact crosschain
  /// @param router Router address to add
  function addRouter(address router) external override onlyOwner {
    // Sanity check: not empty
    require(router != address(0), "#AR:001");

    // Sanity check: needs approval
    require(approvedRouters[router] == false, "#AR:032");

    // Update mapping
    approvedRouters[router] = true;

    // Emit event
    emit RouterAdded(router, msg.sender);
  }

  /// @notice Used to remove routers that can transact crosschain
  /// @param router Router address to remove
  function removeRouter(address router) external override onlyOwner {
    // Sanity check: not empty
    require(router != address(0), "#RR:001");

    // Sanity check: needs removal
    require(approvedRouters[router] == true, "#RR:033");

    // Update mapping
    approvedRouters[router] = false;

    // Emit event
    emit RouterRemoved(router, msg.sender);
  }

  /// @notice Used to add assets on same chain as contract that can
  ///         be transferred.
  /// @param assetId AssetId to add
  function addAssetId(address assetId) external override onlyOwner {
    // Sanity check: needs approval
    require(approvedAssets[assetId] == false, "#AA:032");

    // Update mapping
    approvedAssets[assetId] = true;

    // Emit event
    emit AssetAdded(assetId, msg.sender);
  }

  /// @notice Used to remove assets on same chain as contract that can
  ///         be transferred.
  /// @param assetId AssetId to remove
  function removeAssetId(address assetId) external override onlyOwner {
    // Sanity check: already approval
    require(approvedAssets[assetId] == true, "#RA:033");

    // Update mapping
    approvedAssets[assetId] = false;

    // Emit event
    emit AssetRemoved(assetId, msg.sender);
  }

  /// @notice This is used by any router to increase their available
  ///         liquidity for a given asset.
  /// @param amount The amount of liquidity to add for the router
  /// @param assetId The address (or `address(0)` if native asset) of the
  ///                asset you're adding liquidity for
  /// @param router The router you are adding liquidity on behalf of
  function addLiquidity(uint256 amount, address assetId, address router) external payable nonReentrant override {
    // Sanity check: router is sensible
    require(router != address(0), "#AL:001");

    // Sanity check: nonzero amounts
    require(amount > 0, "#AL:002");

    // Store renounced() result in memory for gas
    bool isRenounced = renounced();

    // Router is approved
    require(isRenounced || approvedRouters[router], "#AL:003");

    // Asset is approved
    require(isRenounced || approvedAssets[assetId], "#AL:004");

    // Validate correct amounts are transferred
    if (Asset.isEther(assetId)) {
      require(msg.value == amount, "#AL:005");
    } else {
      require(msg.value == 0, "#AL:006");
      uint256 preTransfer = Asset.getOwnBalance(assetId);
      Asset.transferFromERC20(assetId, msg.sender, address(this), amount);
      amount = Asset.getOwnBalance(assetId) - preTransfer;
    }

    // NOTE: handle funds *after* getting true amount to address fee on transfer
    // cases
    handleFundsSentToContracts(amount, assetId, router);

    // Emit event
    emit LiquidityAdded(router, assetId, amount, msg.sender);
  }

  /// @notice This is used by any router to decrease their available
  ///         liquidity for a given asset.
  /// @param shares The amount of liquidity to remove for the router in shares
  /// @param assetId The address (or `address(0)` if native asset) of the
  ///                asset you're removing liquidity for
  /// @param recipient The address that will receive the liquidity being removed
  function removeLiquidity(
    uint256 shares,
    address assetId,
    address payable recipient
  ) external override {
    // Sanity check: recipient is sensible
    require(recipient != address(0), "#RL:007");

    // Sanity check: nonzero shares
    require(shares > 0, "#RL:028");

    // Get stored router shares
    uint256 routerShares = issuedShares[msg.sender][assetId];

    // Get stored outstanding shares
    uint256 outstanding = outstandingShares[assetId];

    // Sanity check: owns enough shares
    require(routerShares >= shares, "#RL:019");

    // Convert shares to amount
    uint256 amount = getAmountFromIssuedShares(
      shares,
      outstanding,
      Asset.getOwnBalance(assetId)
    );

    // Update router issued shares
    // NOTE: unchecked due to require above
    unchecked {
      issuedShares[msg.sender][assetId] = routerShares - shares;
    }

    // Update the total shares for asset
    outstandingShares[assetId] = outstanding - shares;

    // Transfer from contract to specified recipient
    Asset.transferAsset(assetId, recipient, amount);

    // Emit event
    emit LiquidityRemoved(
      msg.sender,
      assetId,
      shares,
      amount,
      recipient
    );
  }

  /// @notice This function creates a crosschain transaction. When called on
  ///         the sending chain, the user is expected to lock up funds. When
  ///         called on the receiving chain, the router deducts the transfer
  ///         amount from the available liquidity. The majority of the
  ///         information about a given transfer does not change between chains,
  ///         with three notable exceptions: `amount`, `expiry`, and 
  ///         `preparedBlock`. The `amount` and `expiry` are decremented
  ///         between sending and receiving chains to provide an incentive for 
  ///         the router to complete the transaction and time for the router to
  ///         fulfill the transaction on the sending chain after the unlocking
  ///         signature is revealed, respectively.
  /// @param invariantData The data for a crosschain transaction that will
  ///                      not change between sending and receiving chains.
  ///                      The hash of this data is used as the key to store 
  ///                      the inforamtion that does change between chains 
  ///                      (amount, expiry,preparedBlock) for verification
  /// @param amount The amount of the transaction on this chain
  /// @param expiry The block.timestamp when the transaction will no longer be
  ///               fulfillable and is freely cancellable on this chain
  /// @param encryptedCallData The calldata to be executed when the tx is
  ///                          fulfilled. Used in the function to allow the user
  ///                          to reconstruct the tx from events. Hash is stored
  ///                          onchain to prevent shenanigans.
  /// @param encodedBid The encoded bid that was accepted by the user for this
  ///                   crosschain transfer. It is supplied as a param to the
  ///                   function but is only used in event emission
  /// @param bidSignature The signature of the bidder on the encoded bid for
  ///                     this transaction. Only used within the function for
  ///                     event emission. The validity of the bid and
  ///                     bidSignature are enforced offchain
  function prepare(
    InvariantTransactionData calldata invariantData,
    uint256 amount,
    uint256 expiry,
    bytes calldata encryptedCallData,
    bytes calldata encodedBid,
    bytes calldata bidSignature
  ) external payable override nonReentrant returns (TransactionData memory) {
    // Sanity check: user is sensible
    require(invariantData.user != address(0), "#P:009");

    // Sanity check: router is sensible
    require(invariantData.router != address(0), "#P:001");

    // Router is approved *on both chains*
    bool isRenounced = renounced(); // cache for gas
    require(isRenounced || approvedRouters[invariantData.router], "#P:003");

    // Sanity check: sendingChainFallback is sensible
    require(invariantData.sendingChainFallback != address(0), "#P:010");

    // Sanity check: valid fallback
    require(invariantData.receivingAddress != address(0), "#P:026");

    // Make sure the chains are different
    require(invariantData.sendingChainId != invariantData.receivingChainId, "#P:011");

    // Make sure the chains are relevant
    require(invariantData.sendingChainId == chainId || invariantData.receivingChainId == chainId, "#P:012");

    // Make sure the expiry is greater than min
    require((expiry - block.timestamp) >= MIN_TIMEOUT, "#P:013");

    // Make sure the expiry is lower than max
    require((expiry - block.timestamp) <= MAX_TIMEOUT, "#P:014");

    // Make sure the hash is not a duplicate
    bytes32 digest = keccak256(abi.encode(invariantData));
    require(variantTransactionData[digest] == bytes32(0), "#P:015");

    // NOTE: the `encodedBid` and `bidSignature` are simply passed through
    //       to the contract emitted event to ensure the availability of
    //       this information. Their validity is asserted offchain, and
    //       is out of scope of this contract. They are used as inputs so
    //       in the event of a router or user crash, they may recover the
    //       correct bid information without requiring an offchain store.

    // Declare transfer shares
    uint256 shares;

    // First determine if this is sender side or receiver side
    if (invariantData.sendingChainId == chainId) {
      // Sanity check: amount is sensible
      // Only check on sending chain to enforce router fees. Transactions could
      // be 0-valued on receiving chain if it is just a value-less call to some
      // `IFulfillHelper`
      require(amount > 0, "#P:002");

      // Assets are approved
      // NOTE: Cannot check this on receiving chain because of differing
      // chain contexts
      require(isRenounced || approvedAssets[invariantData.sendingAssetId], "#P:004");

<<<<<<< HEAD
=======
      // Store the transaction variants
      variantTransactionData[digest] = hashVariantTransactionData(amount, expiry, block.number);

>>>>>>> 60eb3a28
      // This is sender side prepare. The user is beginning the process of 
      // submitting an onchain tx after accepting some bid. They should
      // lock their funds in the contract for the router to claim after
      // they have revealed their signature on the receiving chain via
      // submitting a corresponding `fulfill` tx

      // Validate correct amounts on msg and transfer from user to
      // contract
      if (Asset.isEther(invariantData.sendingAssetId)) {
        require(msg.value == amount, "#P:005");
      } else {
        require(msg.value == 0, "#P:006");
        uint256 preTransfer = Asset.getOwnBalance(invariantData.sendingAssetId);
        Asset.transferFromERC20(invariantData.sendingAssetId, msg.sender, address(this), amount);
        amount = Asset.getOwnBalance(invariantData.sendingAssetId) - preTransfer;
      }

      // NOTE: handle internal changes *after* funds transferred to handle
      // fee on transfer cases

      // Set the shares
      shares = amount;

      // Handle internal accounting
      handleFundsSentToContracts(amount, invariantData.sendingAssetId, invariantData.user);

      // Store the transaction variants
      variantTransactionData[keccak256(abi.encode(invariantData))] = hashVariantTransactionData(shares, expiry, block.number);      
    } else {
      // This is receiver side prepare. The router has proposed a bid on the
      // transfer which the user has accepted. They can now lock up their
      // own liquidity on th receiving chain, which the user can unlock by
      // calling `fulfill`. When creating the `amount` and `expiry` on the
      // receiving chain, the router should have decremented both. The
      // expiry should be decremented to ensure the router has time to
      // complete the sender-side transaction after the user completes the
      // receiver-side transactoin. The amount should be decremented to act as
      // a fee to incentivize the router to complete the transaction properly.

      // Check that the callTo is a contract
      // NOTE: This cannot happen on the sending chain (different chain 
      // contexts), so a user could mistakenly create a transfer that must be
      // cancelled if this is incorrect
      require(invariantData.callTo == address(0) || Address.isContract(invariantData.callTo), "#P:031");

      // Check that the asset is approved
      // NOTE: This cannot happen on both chains because of differing chain 
      // contexts. May be possible for user to create transaction that is not
      // prepare-able on the receiver chain.
      require(isRenounced || approvedAssets[invariantData.receivingAssetId], "#P:004");

      // Check that the caller is the router
      require(msg.sender == invariantData.router, "#P:016");

      // Check that the router isnt accidentally locking funds in the contract
      require(msg.value == 0, "#P:017");

      // Sanity check: contract has funds > amount on it
      // This will handle the 0-value case
      require(Asset.getOwnBalance(invariantData.receivingAssetId) >= amount, "#P:008");

      // Calculate the shares from the amount
      shares = getIssuedSharesFromAmount(
        amount,
        outstandingShares[invariantData.receivingAssetId],
        Asset.getOwnBalance(invariantData.receivingAssetId)
      );

      // Check that router has liquidity
<<<<<<< HEAD
      require(issuedShares[invariantData.router][invariantData.receivingAssetId] >= shares, "#P:019");

      // Store the transaction variants
      variantTransactionData[keccak256(abi.encode(invariantData))] = hashVariantTransactionData(shares, expiry, block.number);
=======
      uint256 balance = routerBalances[invariantData.router][invariantData.receivingAssetId];
      require(balance >= amount, "#P:018");

      // Store the transaction variants
      variantTransactionData[digest] = hashVariantTransactionData(amount, expiry, block.number);
>>>>>>> 60eb3a28

      // Decrement the router liquidity
      // NOTE: using unchecked because underflow protected against with require
      unchecked {
<<<<<<< HEAD
        issuedShares[invariantData.router][invariantData.receivingAssetId] -= shares;
=======
        routerBalances[invariantData.router][invariantData.receivingAssetId] = balance - amount;
>>>>>>> 60eb3a28
      }
    }

    // Emit event
    TransactionData memory txData = TransactionData({
      user: invariantData.user,
      router: invariantData.router,
      sendingAssetId: invariantData.sendingAssetId,
      receivingAssetId: invariantData.receivingAssetId,
      sendingChainFallback: invariantData.sendingChainFallback,
      callTo: invariantData.callTo,
      receivingAddress: invariantData.receivingAddress,
      callDataHash: invariantData.callDataHash,
      transactionId: invariantData.transactionId,
      sendingChainId: invariantData.sendingChainId,
      receivingChainId: invariantData.receivingChainId,
      shares: shares,
      expiry: expiry,
      preparedBlockNumber: block.number
    });

    emit TransactionPrepared(
      invariantData.user,
      invariantData.router,
      invariantData.transactionId,
      txData,
      amount,
      msg.sender,
      encryptedCallData,
      encodedBid,
      bidSignature
    );
    return txData;
  }



  /// @notice This function completes a crosschain transaction. When called on
  ///         the receiving chain, the user reveals their signature on the
  ///         invariant parts of the transaction data and is sent the 
  ///         appropriate amount. The router then uses this signature to
  ///         unlock the corresponding funds on the receiving chain, which are
  ///         then added back to their available liquidity. The user includes a
  ///         relayer fee since it is not assumed they will have gas on the
  ///         receiving chain. This function *must* be called before the
  ///         transaction expiry has elapsed.
  /// @param txData All of the data (invariant and variant) for a crosschain
  ///               transaction. The variant data provided is checked against
  ///               what was stored when the `prepare` function was called.
  /// @param relayerFee The fee that should go to the relayer when they are
  ///                   calling the function on the receiving chain for the user
  /// @param signature The users signature on the invariant data + fee that
  ///                  can be used by the router to unlock the transaction on 
  ///                  the sending chain
  /// @param callData The calldata to be sent to and executed by the 
  ///                 `FulfillHelper`
  function fulfill(
    TransactionData calldata txData,
    uint256 relayerFee,
    bytes calldata signature, // signature on fee + digest
    bytes calldata callData
  ) external override nonReentrant returns (TransactionData memory) {
    // Get the hash of the invariant tx data. This hash is the same
    // between sending and receiving chains. The variant data is stored
    // in the contract when `prepare` is called within the mapping.
    bytes32 digest = hashInvariantTransactionData(txData);

    // Make sure that the variant data matches what was stored
<<<<<<< HEAD
    require(
      variantTransactionData[digest] == hashVariantTransactionData(
        txData.shares,
        txData.expiry,
        txData.preparedBlockNumber
      ),
      "#F:020"
    );
=======
    require(variantTransactionData[digest] == hashVariantTransactionData(txData.amount, txData.expiry, txData.preparedBlockNumber), "#F:019");
>>>>>>> 60eb3a28

    // Make sure the expiry has not elapsed
    require(txData.expiry >= block.timestamp, "#F:020");

    // Make sure the transaction wasn't already completed
    require(txData.preparedBlockNumber > 0, "#F:021");

    // Validate the user has signed
    require(recoverSignature(txData.transactionId, relayerFee, "fulfill", signature) == txData.user, "#F:022");

<<<<<<< HEAD
=======
    // Sanity check: fee <= amount. Allow `=` in case of only wanting to execute
    // 0-value crosschain tx, so only providing the fee amount
    require(relayerFee <= txData.amount, "#F:023");

>>>>>>> 60eb3a28
    // Check provided callData matches stored hash
    require(keccak256(callData) == txData.callDataHash, "#F:024");

    // To prevent `fulfill` / `cancel` from being called multiple times, the
    // preparedBlockNumber is set to 0 before being hashed. The value of the
    // mapping is explicitly *not* zeroed out so users who come online without
    // a store can tell the difference between a transaction that has not been
    // prepared, and a transaction that was already completed on the receiver
    // chain.
    variantTransactionData[digest] = hashVariantTransactionData(txData.shares, txData.expiry, 0);

    uint256 amount;
    if (txData.sendingChainId == chainId) {
      // The router is completing the transaction, they should receive the users
      // issued shares for the transfer

      // Make sure that the user is not accidentally fulfilling the transaction
      // on the sending chain
      require(msg.sender == txData.router, "#F:016");

      // Calculate the fulfilled amount from the percent
      // NOTE: here only used for the event emission
      amount = getAmountFromIssuedShares(
        txData.shares,
        outstandingShares[txData.sendingAssetId],
        Asset.getOwnBalance(txData.sendingAssetId)
      );

      // Update the issued shares for the user (router is claiming those funds)
      issuedShares[txData.user][txData.sendingAssetId] -= txData.shares;

      // Complete tx to router for original sending amount
      issuedShares[txData.router][txData.sendingAssetId] += txData.shares;
    } else {
      // The user is completing the transaction, they should get the
      // amount representing the shares the transfer was created for, less
      // the relayer fee

      // Calculate the fulfilled amount from the percent
      amount = getAmountFromIssuedShares(
        txData.shares,
        outstandingShares[txData.receivingAssetId],
        Asset.getOwnBalance(txData.receivingAssetId)
      );

      // Sanity check: fee <= amount. Allow `=` in case of only wanting
      // to execute 0-value crosschain tx, so only providing the fee
      require(relayerFee <= amount, "#F:024");

      // NOTE: here you are on the recieiving chain, and the issued shares
      // for the router were already decremented on `prepare`, so only the
      // authorized shares must be updated

      // Update authorized shares
      outstandingShares[txData.receivingAssetId] -= txData.shares;

      // Get the amount to send
      uint256 toSend;
      unchecked {
        toSend = amount - relayerFee;
      }

      // Send the relayer the fee
      if (relayerFee > 0) {
        Asset.transferAsset(txData.receivingAssetId, payable(msg.sender), relayerFee);
      }

      // Handle receiver chain external calls if needed
      if (txData.callTo == address(0)) {
        // No external calls, send directly to receiving address
        if (toSend > 0) {
          Asset.transferAsset(txData.receivingAssetId, payable(txData.receivingAddress), toSend);
        }
      } else {
        // Handle external calls with a fallback to the receiving
        // address in case the call fails so the funds dont remain
        // locked.

        // First, transfer the funds to the helper if needed
<<<<<<< HEAD
        if (!Asset.isEther(txData.receivingAssetId) && toSend > 0) {
          Asset.transferERC20(txData.receivingAssetId, address(interpreter), toSend);
=======
        // Cache in mem for gas
        bool isEther = LibAsset.isEther(txData.receivingAssetId);
        if (!isEther && toSend > 0) {
          LibAsset.transferERC20(txData.receivingAssetId, address(interpreter), toSend);
>>>>>>> 60eb3a28
        }

        // Next, call `execute` on the helper. Helpers should internally
        // track funds to make sure no one user is able to take all funds
        // for tx, and handle the case of reversions
<<<<<<< HEAD
        interpreter.execute{ value: Asset.isEther(txData.receivingAssetId) ? toSend : 0}(
=======
        interpreter.execute{ value: isEther ? toSend : 0}(
          txData.transactionId,
>>>>>>> 60eb3a28
          payable(txData.callTo),
          txData.receivingAssetId,
          payable(txData.receivingAddress),
          toSend,
          callData
        );
      }
    }

    // Emit event
    // NOTE: amount == amount transferred (so 0 on router)
    emit TransactionFulfilled(
      txData.user,
      txData.router,
      txData.transactionId,
      txData,
      amount,
      relayerFee,
      signature,
      callData,
      msg.sender
    );

    return txData;
  }

  /// @notice Any crosschain transaction can be cancelled after it has been
  ///         created to prevent indefinite lock up of funds. After the
  ///         transaction has expired, anyone can cancel it. Before the
  ///         expiry, only the recipient of the funds on the given chain is
  ///         able to cancel. On the sending chain, this means only the router
  ///         is able to cancel before the expiry, while only the user can
  ///         prematurely cancel on the receiving chain.
  /// @param txData All of the data (invariant and variant) for a crosschain
  ///               transaction. The variant data provided is checked against
  ///               what was stored when the `prepare` function was called.
  /// @param relayerFee The fee that should go to the relayer when they are
  ///                   calling the function for the user
  /// @param signature The user's signature that allows a transaction to be
  ///                  cancelled on the receiving chain.
  function cancel(TransactionData calldata txData, uint256 relayerFee, bytes calldata signature)
    external
    override
    nonReentrant
    returns (TransactionData memory)
  {
    // Make sure params match against stored data
    // Also checks that there is an active transfer here
    // Also checks that sender or receiver chainID is this chainId (bc we checked it previously)

    // Get the hash of the invariant tx data. This hash is the same
    // between sending and receiving chains. The variant data is stored
    // in the contract when `prepare` is called within the mapping.
    bytes32 digest = hashInvariantTransactionData(txData);

    // Verify the variant data is correct
<<<<<<< HEAD
    require(variantTransactionData[digest] == hashVariantTransactionData(txData.shares, txData.expiry, txData.preparedBlockNumber), "#C:020");
=======
    require(variantTransactionData[digest] == hashVariantTransactionData(txData.amount, txData.expiry, txData.preparedBlockNumber), "#C:019");
>>>>>>> 60eb3a28

    // Make sure the transaction wasn't already completed
    require(txData.preparedBlockNumber > 0, "#C:021");

<<<<<<< HEAD
=======
    // Sanity check: fee <= amount. Allow `=` in case of only wanting to execute
    // 0-value crosschain tx, so only providing the fee amount
    require(relayerFee <= txData.amount, "#C:023");

>>>>>>> 60eb3a28
    // To prevent `fulfill` / `cancel` from being called multiple times, the
    // preparedBlockNumber is set to 0 before being hashed. The value of the
    // mapping is explicitly *not* zeroed out so users who come online without
    // a store can tell the difference between a transaction that has not been
    // prepared, and a transaction that was already completed on the receiver
    // chain.
    variantTransactionData[digest] = hashVariantTransactionData(txData.shares, txData.expiry, 0);

    // Return the appropriate locked funds and reset shares
    // Declare the amount
    uint256 amount;
    if (txData.sendingChainId == chainId) {
      // Calculate the equivalent amount
      amount = getAmountFromIssuedShares(
        txData.shares,
        outstandingShares[txData.sendingAssetId],
        Asset.getOwnBalance(txData.sendingAssetId)
      );

      // Sender side, funds must be returned to the user
      if (txData.expiry >= block.timestamp) {
        // Timeout has not expired and tx may only be cancelled by router
        // NOTE: no need to validate the signature here, since you are requiring
        // the router must be the sender when the cancellation is during the
        // fulfill-able window
        require(msg.sender == txData.router, "#C:025");

        // Update the issued shares for the user
        issuedShares[txData.user][txData.sendingAssetId] -= txData.shares;

        // Update the outstanding shares
        outstandingShares[txData.sendingAssetId] -= txData.shares;

        // Return totality of locked funds to provided fallback
        Asset.transferAsset(txData.sendingAssetId, payable(txData.sendingChainFallback), amount);
      } else {
        // Sanity check relayer fee
        require(relayerFee <= amount, "#C:024");

        // Update the issued shares for the user
        issuedShares[txData.user][txData.sendingAssetId] -= txData.shares;

        // Update the outstanding shares
        outstandingShares[txData.sendingAssetId] -= txData.shares;

        // When the user could be unlocking funds through a relayer, validate
        // their signature and payout the relayer.
        if (relayerFee > 0) {
          require(msg.sender == txData.user || recoverSignature(txData.transactionId, relayerFee, "cancel", signature) == txData.user, "#C:022");

          Asset.transferAsset(txData.sendingAssetId, payable(msg.sender), relayerFee);
        }

        // Get the amount to refund the user
        uint256 toRefund;
        unchecked {
          toRefund = amount - relayerFee; 
        }

        // Return locked funds to sending chain fallback
        if (toRefund > 0) {
          Asset.transferAsset(txData.sendingAssetId, payable(txData.sendingChainFallback), toRefund);
        }
      }

    } else {
      // Receiver side, router liquidity is returned
      if (txData.expiry >= block.timestamp) {
        // Timeout has not expired and tx may only be cancelled by user
        // Validate signature
        require(msg.sender == txData.user || recoverSignature(txData.transactionId, relayerFee, "cancel", signature) == txData.user, "#C:022");

        // NOTE: there is no incentive here for relayers to submit this on
        // behalf of the user (i.e. fee not respected) because the user has not
        // locked funds on this contract.
      }

      // Calculate the equivalent amount
      // NOTE: no funds are transferred, this is only for event emission
      amount = getAmountFromIssuedShares(
        txData.shares,
        outstandingShares[txData.receivingAssetId],
        Asset.getOwnBalance(txData.receivingAssetId)
      );

      // Return liquidity to router
      issuedShares[txData.router][txData.receivingAssetId] += txData.shares;
    }

    // Emit event
    emit TransactionCancelled(txData.user, txData.router, txData.transactionId, txData, amount, relayerFee, msg.sender);

    // Return
    return txData;
  }

  //////////////////////////
  /// Private functions ///
  //////////////////////////

<<<<<<< HEAD
  /// @notice Gets an amount from a given issued and authorized shares
  /// @param _issuedShares Ownership to convert for a given user
  /// @param _outstandingShares Total shares for 
  /// @param value Total balance to claim portion of
  function getAmountFromIssuedShares(
    uint256 _issuedShares,
    uint256 _outstandingShares,
    uint256 value
  ) internal pure returns (uint256) {
    if (value == 0 || _issuedShares == 0) {
      return 0;
    }
    return _issuedShares
      .wadToRay()
      .rayDiv(_outstandingShares)
      .rayMul(value)
      .rayToWad();
  }

  /// @notice Converts an amount to a given number of issued shares
  /// @param amount Amount you wish to convert
  /// @param _outstandingShares Total number of shares authorized
  /// @param value Total value you want ownership of
  function getIssuedSharesFromAmount(
    uint256 amount,
    uint256 _outstandingShares,
    uint256 value
  ) internal pure returns (uint256) {
    if (amount == 0 || _outstandingShares == 0) {
      return 0;
    }
    return amount
      .wadToRay()
      .rayDiv(value)
      .rayMul(_outstandingShares)
      .rayToWad();
  }

  /// @notice Increments issued and outstanding shares when funds are sent to
  ///         this contract
  /// @param amount Amount sent to contract
  /// @param assetId Asset sent to contract
  /// @param user Person who sent the funds/is claiming funds on the contract
  function handleFundsSentToContracts(
    uint256 amount,
    address assetId,
    address user
  ) internal {
    // Increment user issued shares
    issuedShares[user][assetId] += amount;

    // Increment authorized shares
    outstandingShares[assetId] += amount;
  }

  /// @notice Recovers the signer from the signature provided to the `fulfill`
  ///         function. Returns the address recovered
  /// @param transactionId Transaction identifier of tx being fulfilled
  /// @param relayerFee The fee paid to the relayer for submitting the fulfill
=======
  /// @notice Recovers the signer from the signature provided by the user
  /// @param transactionId Transaction identifier of tx being recovered
  /// @param relayerFee The fee paid to the relayer for submitting the
>>>>>>> 60eb3a28
  ///                   tx on behalf of the user.
  /// @param functionIdentifier The function the signature is being used for.
  ///                           Either `fulfill` or `cancel`
  /// @param signature The signature you are recovering the signer from
  function recoverSignature(
    bytes32 transactionId,
    uint256 relayerFee,
    string memory functionIdentifier,
    bytes calldata signature
  ) internal pure returns (address) {
    // Create the signed payload
    SignedData memory payload = SignedData({
      transactionId: transactionId,
      relayerFee: relayerFee,
      functionIdentifier: functionIdentifier
    });

    // Recover
    return ECDSA.recover(ECDSA.toEthSignedMessageHash(keccak256(abi.encode(payload))), signature);
  }

  /// @notice Returns the hash of only the invariant portions of a given
  ///         crosschain transaction
  /// @param txData TransactionData to hash
  function hashInvariantTransactionData(TransactionData calldata txData) internal pure returns (bytes32) {
    InvariantTransactionData memory invariant = InvariantTransactionData({
      user: txData.user,
      router: txData.router,
      sendingAssetId: txData.sendingAssetId,
      receivingAssetId: txData.receivingAssetId,
      sendingChainFallback: txData.sendingChainFallback,
      callTo: txData.callTo,
      receivingAddress: txData.receivingAddress,
      sendingChainId: txData.sendingChainId,
      receivingChainId: txData.receivingChainId,
      callDataHash: txData.callDataHash,
      transactionId: txData.transactionId
    });
    return keccak256(abi.encode(invariant));
  }

  /// @notice Returns the hash of only the variant portions of a given
  ///         crosschain transaction
  /// @param shares shares to hash
  /// @param expiry expiry to hash
  /// @param preparedBlockNumber preparedBlockNumber to hash
  function hashVariantTransactionData(
    uint256 shares,
    uint256 expiry,
    uint256 preparedBlockNumber
  ) internal pure returns (bytes32) {
    VariantTransactionData memory variant = VariantTransactionData({
      shares: shares,
      expiry: expiry,
      preparedBlockNumber: preparedBlockNumber
    });
    return keccak256(abi.encode(variant));
  }
}<|MERGE_RESOLUTION|>--- conflicted
+++ resolved
@@ -4,22 +4,14 @@
 import "./interfaces/IFulfillInterpreter.sol";
 import "./interfaces/ITransactionManager.sol";
 import "./interpreters/FulfillInterpreter.sol";
-<<<<<<< HEAD
 import "./libraries/Asset.sol";
 import "./libraries/WadRayMath.sol";
-import "@openzeppelin/contracts/access/Ownable.sol";
-import "@openzeppelin/contracts/security/ReentrancyGuard.sol";
-import "@openzeppelin/contracts/utils/cryptography/ECDSA.sol";
-
-=======
 import "./ProposedOwnable.sol";
-import "./lib/LibAsset.sol";
 import "@openzeppelin/contracts/utils/Address.sol";
 import "@openzeppelin/contracts/security/ReentrancyGuard.sol";
 import "@openzeppelin/contracts/utils/cryptography/ECDSA.sol";
 
 
->>>>>>> 60eb3a28
 /// @title TransactionManager
 /// @author Connext <support@connext.network>
 /// @notice This contract holds the logic to facilitate crosschain transactions.
@@ -58,7 +50,6 @@
 ///         unilaterally by the person owed funds on that chain (router for 
 ///         sending chain, user for receiving chain) prior to expiry.
 
-<<<<<<< HEAD
 
 ///         Note on internal accounting:
 ///         To properly handle the cases where a token is rebasing/inflationary/
@@ -69,7 +60,7 @@
 ///         created and issued when the contract receives funds, and burned when
 ///         the contract disburses funds.
 
-contract TransactionManager is ReentrancyGuard, Ownable, ITransactionManager {
+contract TransactionManager is ReentrancyGuard, ProposedOwnable, ITransactionManager {
   /// @dev For shares math
   using WadRayMath for uint256;
 
@@ -81,11 +72,6 @@
   ///      This is incremented any time funds are sent to the
   ///      contract, and decremented from the contract.
   mapping(address => uint256) public outstandingShares;
-=======
-contract TransactionManager is ReentrancyGuard, ProposedOwnable, ITransactionManager {
-  /// @dev Mapping of router to balance specific to asset
-  mapping(address => mapping(address => uint256)) public routerBalances;
->>>>>>> 60eb3a28
 
   /// @dev Mapping of allowed router addresses
   mapping(address => bool) public approvedRouters;
@@ -106,20 +92,15 @@
   /// @dev Maximum timeout
   uint256 public constant MAX_TIMEOUT = 30 days; // 720 hours
 
-<<<<<<< HEAD
   /// @dev The address of the external contract that will execute crosschain
   ///      calldata
-  IFulfillInterpreter private interpreter;
-=======
   IFulfillInterpreter public immutable interpreter;
->>>>>>> 60eb3a28
 
   constructor(uint256 _chainId) {
     chainId = _chainId;
     interpreter = new FulfillInterpreter(address(this));
   }
 
-<<<<<<< HEAD
   /// @notice Gets amounts from router percentages
   /// @param router Router you want balance of
   /// @param assetId Asset for percentage
@@ -142,17 +123,10 @@
     );
   }
 
-  /// @notice Removes any ownership privelenges. Used to allow 
-  ///         arbitrary assets and routers
-  function renounce() external override onlyOwner {
-    renounced = true;
-    renounceOwnership();
-=======
   /// @notice Indicates if the ownership has been renounced() by
   ///         checking if current owner is address(0)
   function renounced() public view override returns (bool) {
     return owner() == address(0);
->>>>>>> 60eb3a28
   }
 
   /// @notice Used to add routers that can transact crosschain
@@ -403,12 +377,6 @@
       // chain contexts
       require(isRenounced || approvedAssets[invariantData.sendingAssetId], "#P:004");
 
-<<<<<<< HEAD
-=======
-      // Store the transaction variants
-      variantTransactionData[digest] = hashVariantTransactionData(amount, expiry, block.number);
-
->>>>>>> 60eb3a28
       // This is sender side prepare. The user is beginning the process of 
       // submitting an onchain tx after accepting some bid. They should
       // lock their funds in the contract for the router to claim after
@@ -478,27 +446,15 @@
       );
 
       // Check that router has liquidity
-<<<<<<< HEAD
       require(issuedShares[invariantData.router][invariantData.receivingAssetId] >= shares, "#P:019");
 
       // Store the transaction variants
       variantTransactionData[keccak256(abi.encode(invariantData))] = hashVariantTransactionData(shares, expiry, block.number);
-=======
-      uint256 balance = routerBalances[invariantData.router][invariantData.receivingAssetId];
-      require(balance >= amount, "#P:018");
-
-      // Store the transaction variants
-      variantTransactionData[digest] = hashVariantTransactionData(amount, expiry, block.number);
->>>>>>> 60eb3a28
 
       // Decrement the router liquidity
       // NOTE: using unchecked because underflow protected against with require
       unchecked {
-<<<<<<< HEAD
         issuedShares[invariantData.router][invariantData.receivingAssetId] -= shares;
-=======
-        routerBalances[invariantData.router][invariantData.receivingAssetId] = balance - amount;
->>>>>>> 60eb3a28
       }
     }
 
@@ -567,18 +523,14 @@
     bytes32 digest = hashInvariantTransactionData(txData);
 
     // Make sure that the variant data matches what was stored
-<<<<<<< HEAD
     require(
       variantTransactionData[digest] == hashVariantTransactionData(
         txData.shares,
         txData.expiry,
         txData.preparedBlockNumber
       ),
-      "#F:020"
+      "#F:019"
     );
-=======
-    require(variantTransactionData[digest] == hashVariantTransactionData(txData.amount, txData.expiry, txData.preparedBlockNumber), "#F:019");
->>>>>>> 60eb3a28
 
     // Make sure the expiry has not elapsed
     require(txData.expiry >= block.timestamp, "#F:020");
@@ -589,13 +541,6 @@
     // Validate the user has signed
     require(recoverSignature(txData.transactionId, relayerFee, "fulfill", signature) == txData.user, "#F:022");
 
-<<<<<<< HEAD
-=======
-    // Sanity check: fee <= amount. Allow `=` in case of only wanting to execute
-    // 0-value crosschain tx, so only providing the fee amount
-    require(relayerFee <= txData.amount, "#F:023");
-
->>>>>>> 60eb3a28
     // Check provided callData matches stored hash
     require(keccak256(callData) == txData.callDataHash, "#F:024");
 
@@ -643,7 +588,7 @@
 
       // Sanity check: fee <= amount. Allow `=` in case of only wanting
       // to execute 0-value crosschain tx, so only providing the fee
-      require(relayerFee <= amount, "#F:024");
+      require(relayerFee <= amount, "#F:023");
 
       // NOTE: here you are on the recieiving chain, and the issued shares
       // for the router were already decremented on `prepare`, so only the
@@ -675,26 +620,18 @@
         // locked.
 
         // First, transfer the funds to the helper if needed
-<<<<<<< HEAD
-        if (!Asset.isEther(txData.receivingAssetId) && toSend > 0) {
+
+        // Cache in mem for gas
+        bool isEther = Asset.isEther(txData.receivingAssetId);
+        if (!isEther && toSend > 0) {
           Asset.transferERC20(txData.receivingAssetId, address(interpreter), toSend);
-=======
-        // Cache in mem for gas
-        bool isEther = LibAsset.isEther(txData.receivingAssetId);
-        if (!isEther && toSend > 0) {
-          LibAsset.transferERC20(txData.receivingAssetId, address(interpreter), toSend);
->>>>>>> 60eb3a28
         }
 
         // Next, call `execute` on the helper. Helpers should internally
         // track funds to make sure no one user is able to take all funds
         // for tx, and handle the case of reversions
-<<<<<<< HEAD
-        interpreter.execute{ value: Asset.isEther(txData.receivingAssetId) ? toSend : 0}(
-=======
         interpreter.execute{ value: isEther ? toSend : 0}(
           txData.transactionId,
->>>>>>> 60eb3a28
           payable(txData.callTo),
           txData.receivingAssetId,
           payable(txData.receivingAddress),
@@ -751,22 +688,11 @@
     bytes32 digest = hashInvariantTransactionData(txData);
 
     // Verify the variant data is correct
-<<<<<<< HEAD
-    require(variantTransactionData[digest] == hashVariantTransactionData(txData.shares, txData.expiry, txData.preparedBlockNumber), "#C:020");
-=======
-    require(variantTransactionData[digest] == hashVariantTransactionData(txData.amount, txData.expiry, txData.preparedBlockNumber), "#C:019");
->>>>>>> 60eb3a28
+    require(variantTransactionData[digest] == hashVariantTransactionData(txData.shares, txData.expiry, txData.preparedBlockNumber), "#C:019");
 
     // Make sure the transaction wasn't already completed
     require(txData.preparedBlockNumber > 0, "#C:021");
 
-<<<<<<< HEAD
-=======
-    // Sanity check: fee <= amount. Allow `=` in case of only wanting to execute
-    // 0-value crosschain tx, so only providing the fee amount
-    require(relayerFee <= txData.amount, "#C:023");
-
->>>>>>> 60eb3a28
     // To prevent `fulfill` / `cancel` from being called multiple times, the
     // preparedBlockNumber is set to 0 before being hashed. The value of the
     // mapping is explicitly *not* zeroed out so users who come online without
@@ -867,7 +793,6 @@
   /// Private functions ///
   //////////////////////////
 
-<<<<<<< HEAD
   /// @notice Gets an amount from a given issued and authorized shares
   /// @param _issuedShares Ownership to convert for a given user
   /// @param _outstandingShares Total shares for 
@@ -927,11 +852,6 @@
   ///         function. Returns the address recovered
   /// @param transactionId Transaction identifier of tx being fulfilled
   /// @param relayerFee The fee paid to the relayer for submitting the fulfill
-=======
-  /// @notice Recovers the signer from the signature provided by the user
-  /// @param transactionId Transaction identifier of tx being recovered
-  /// @param relayerFee The fee paid to the relayer for submitting the
->>>>>>> 60eb3a28
   ///                   tx on behalf of the user.
   /// @param functionIdentifier The function the signature is being used for.
   ///                           Either `fulfill` or `cancel`
