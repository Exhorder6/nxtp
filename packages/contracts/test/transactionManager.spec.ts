import { ethers, waffle } from "hardhat";
import { expect, use } from "chai";
import { solidity } from "ethereum-waffle";
import {
  InvariantTransactionData,
  signCancelTransactionPayload,
  signFulfillTransactionPayload,
  VariantTransactionData,
  getInvariantTransactionDigest,
  getVariantTransactionDigest,
} from "@connext/nxtp-utils";
use(solidity);

import { hexlify, keccak256, randomBytes } from "ethers/lib/utils";
import { Wallet, BigNumber, BigNumberish, constants, Contract, ContractReceipt, utils } from "ethers";

// import types
<<<<<<< HEAD
import { FulfillInterpreter, Counter, TransactionManager, RevertableERC20, ERC20 } from "../typechain";
import { getOnchainBalance } from "./utils";
import { getContractError } from "../src/errors";
=======
import { Counter, TransactionManager, RevertableERC20, ERC20 } from "../typechain";
import { assertReceiptEvent, getOnchainBalance, setBlockTime, transferOwnershipOnContract } from "./utils";
import { getContractError } from "../src";
>>>>>>> 60eb3a28

const { AddressZero } = constants;
const EmptyBytes = "0x";
const EmptyCallDataHash = keccak256(EmptyBytes);

const createFixtureLoader = waffle.createFixtureLoader;
describe("TransactionManager", function () {
  const [wallet, router, user, receiver, other] = waffle.provider.getWallets() as Wallet[];
  let transactionManager: TransactionManager;
  let transactionManagerReceiverSide: TransactionManager;
  let counter: Counter;
  let tokenA: RevertableERC20;
  let tokenB: RevertableERC20;
  const sendingChainId = 1337;
  const receivingChainId = 1338;

  const fixture = async () => {
    const transactionManagerFactory = await ethers.getContractFactory("TransactionManager");
    const counterFactory = await ethers.getContractFactory("Counter");
    const RevertableERC20Factory = await ethers.getContractFactory("RevertableERC20");

    transactionManager = (await transactionManagerFactory.deploy(sendingChainId)) as TransactionManager;
    transactionManagerReceiverSide = (await transactionManagerFactory.deploy(receivingChainId)) as TransactionManager;

    tokenA = (await RevertableERC20Factory.deploy()) as RevertableERC20;
    tokenB = (await RevertableERC20Factory.deploy()) as RevertableERC20;

    counter = (await counterFactory.deploy()) as Counter;

    return { transactionManager, transactionManagerReceiverSide, tokenA, tokenB };
  };

  const addPrivileges = async (tm: TransactionManager, routers: string[], assets: string[]) => {
    for (const router of routers) {
      const tx = await tm.addRouter(router);
      await tx.wait();
      expect(await tm.approvedRouters(router)).to.be.true;
    }

    for (const assetId of assets) {
      const tx = await tm.addAssetId(assetId);
      await tx.wait();
      expect(await tm.approvedAssets(assetId)).to.be.true;
    }
  };

  let loadFixture: ReturnType<typeof createFixtureLoader>;
  before("create fixture loader", async () => {
    loadFixture = createFixtureLoader([wallet, router, user, receiver, other]);
  });

  beforeEach(async function () {
    ({ transactionManager, transactionManagerReceiverSide, tokenA, tokenB } = await loadFixture(fixture));

    const liq = "10000";
    let tx = await tokenA.connect(wallet).transfer(router.address, liq);
    await tx.wait();
    tx = await tokenB.connect(wallet).transfer(router.address, liq);
    await tx.wait();

    const prepareFunds = "10000";
    tx = await tokenA.connect(wallet).transfer(user.address, prepareFunds);
    await tx.wait();
    tx = await tokenB.connect(wallet).transfer(user.address, prepareFunds);
    await tx.wait();

    // Prep contracts with router and assets
    await addPrivileges(transactionManager, [router.address], [AddressZero, tokenA.address, tokenB.address]);

    await addPrivileges(
      transactionManagerReceiverSide,
      [router.address],
      [AddressZero, tokenA.address, tokenB.address],
    );
  });

  const transferOwnership = async (newOwner: string = constants.AddressZero) => {
    await transferOwnershipOnContract(newOwner, transactionManager);
    // expect(await transactionManager.renounced()).to.be.eq(newOwner === constants.AddressZero);
  };

  const getTransactionData = async (
    txOverrides: Partial<InvariantTransactionData> = {},
    recordOverrides: Partial<VariantTransactionData> = {},
  ): Promise<{ transaction: InvariantTransactionData; record: VariantTransactionData }> => {
    const transaction = {
      user: user.address,
      router: router.address,
      sendingAssetId: AddressZero,
      receivingAssetId: AddressZero,
      sendingChainFallback: user.address,
      callTo: AddressZero,
      receivingAddress: receiver.address,
      callDataHash: EmptyCallDataHash,
      transactionId: hexlify(randomBytes(32)),
      sendingChainId: (await transactionManager.chainId()).toNumber(),
      receivingChainId: (await transactionManagerReceiverSide.chainId()).toNumber(),
      ...txOverrides,
    };

    const day = 24 * 60 * 60;
    const block = await ethers.provider.getBlock("latest");
    const record = {
<<<<<<< HEAD
      shares: "10",
      expiry: Math.floor(Date.now() / 1000) + day + 5_000,
=======
      amount: "10",
      expiry: block.timestamp + day + 5_000,
>>>>>>> 60eb3a28
      preparedBlockNumber: 10,
      ...recordOverrides,
    };

    return { transaction, record };
  };

  const approveTokens = async (amount: BigNumberish, approver: Wallet, spender: string, token: ERC20 = tokenA) => {
    const approveTx = await token.connect(approver).approve(spender, amount);
    await approveTx.wait();
    const allowance = await token.allowance(approver.address, spender);
    expect(allowance).to.be.at.least(amount);
  };

  const addAndAssertLiquidity = async (
    amount: BigNumberish,
    assetId: string = AddressZero,
    _router: Wallet = router,
    instance: Contract = transactionManagerReceiverSide,
  ) => {
    // Get starting + expected  balance
    const routerAddr = _router.address;
    const startingBalance = await getOnchainBalance(assetId, routerAddr, ethers.provider);
    const expectedBalance = startingBalance.sub(amount);

    const startingLiquidity = await instance.getRouterBalance(routerAddr, assetId);
    const expectedLiquidity = startingLiquidity.add(amount);

    const tx = await instance
      .connect(_router)
      .addLiquidity(amount, assetId, routerAddr, assetId === AddressZero ? { value: BigNumber.from(amount) } : {});

    const receipt = await tx.wait();
    // const [receipt, payload] = await Promise.all([tx.wait(), event]);
    // expect(payload).to.be.ok;

    // Verify receipt + attached events
    expect(receipt.status).to.be.eq(1);
    await assertReceiptEvent(receipt, "LiquidityAdded", {
      router: routerAddr,
      assetId,
      amount,
      caller: receipt.from,
    });

    // Check liquidity
    const liquidity = await instance.getRouterBalance(routerAddr, assetId);
    expect(liquidity).to.be.eq(expectedLiquidity);

    // Check balances
    const balance = await getOnchainBalance(assetId, routerAddr, ethers.provider);
    expect(balance).to.be.eq(expectedBalance.sub(assetId === AddressZero ? tx.gasPrice.mul(receipt.gasUsed) : 0));
  };

  const removeAndAssertLiquidity = async (
    shares: BigNumberish,
    assetId: string = AddressZero,
    _router?: Wallet,
    instance: Contract = transactionManagerReceiverSide,
  ) => {
    const router = _router ?? instance.signer;
    const routerAddress = await router.getAddress();

    // Get starting + expected  balance
    const startingBalance = await getOnchainBalance(assetId, routerAddress, ethers.provider);
    const expectedBalance = startingBalance.add(shares);

    const startingLiquidity = await instance.getRouterBalance(routerAddress, assetId);
    const expectedLiquidity = startingLiquidity.sub(shares);

    const tx = await instance.connect(router).removeLiquidity(shares, assetId, routerAddress);

    const receipt = await tx.wait();
    expect(receipt.status).to.be.eq(1);

    // Verify receipt events
    await assertReceiptEvent(receipt, "LiquidityRemoved", {
      router: routerAddress,
      assetId,
      shares,
      recipient: routerAddress,
    });

    // Check liquidity
    const liquidity = await instance.getRouterBalance(await router.getAddress(), assetId);
    expect(liquidity).to.be.eq(expectedLiquidity);

    // Check balance
    const finalBalance = await getOnchainBalance(assetId, await router.getAddress(), ethers.provider);
    expect(finalBalance).to.be.eq(
      assetId !== AddressZero ? expectedBalance : expectedBalance.sub(receipt.cumulativeGasUsed!.mul(tx.gasPrice!)),
    );
  };

  const prepareAndAssert = async (
    txOverrides: Partial<InvariantTransactionData>,
    recordOverrides: Partial<VariantTransactionData> = {},
    preparer: Wallet = user,
    instance: TransactionManager = transactionManager,
    encryptedCallData: string = EmptyBytes,
  ): Promise<ContractReceipt> => {
    const { transaction, record } = await getTransactionData(txOverrides, recordOverrides);

    // Check if its the user
    const userSending = preparer.address !== transaction.router;

    // Get initial balances
    const initialContractAmount = await getOnchainBalance(
      userSending ? transaction.sendingAssetId : transaction.receivingAssetId,
      instance.address,
      ethers.provider,
    );
    const initialPreparerAmount = userSending
      ? await getOnchainBalance(transaction.sendingAssetId, preparer.address, ethers.provider)
      : await instance.getRouterBalance(transaction.router, transaction.receivingAssetId);

    const invariantDigest = getInvariantTransactionDigest(transaction);

    // Get initial user shares
    const initialUserShares = await instance.issuedShares(transaction.user, transaction.sendingAssetId);

    // Get initial router shares
    const initialRouterShares = await instance.issuedShares(transaction.router, transaction.receivingAssetId);

    // Get initial outstanding shares
    const initialOutstanding = (await instance.chainId()).eq(transaction.receivingChainId)
      ? await instance.outstandingShares(transaction.receivingAssetId)
      : await instance.outstandingShares(transaction.sendingAssetId);

    expect(await instance.variantTransactionData(invariantDigest)).to.be.eq(utils.formatBytes32String(""));
    // Send tx
    const prepareTx = await instance
      .connect(preparer)
      .prepare(
        transaction,
        record.shares,
        record.expiry,
        encryptedCallData,
        EmptyBytes,
        EmptyBytes,
        transaction.sendingAssetId === AddressZero && preparer.address !== transaction.router
          ? { value: record.shares }
          : {},
      );
    const receipt = await prepareTx.wait();
    expect(receipt.status).to.be.eq(1);

    const variantDigest = getVariantTransactionDigest({
      shares: record.shares,
      expiry: record.expiry,
      preparedBlockNumber: receipt.blockNumber,
    });

    expect(await instance.variantTransactionData(invariantDigest)).to.be.eq(variantDigest);

    // Verify receipt event
    const txData = { ...transaction, ...record, preparedBlockNumber: receipt.blockNumber };
    await assertReceiptEvent(receipt, "TransactionPrepared", {
      user: transaction.user,
      router: transaction.router,
      transactionId: transaction.transactionId,
      txData,
      amount: record.shares,
      caller: preparer.address,
      encryptedCallData: encryptedCallData,
      encodedBid: EmptyBytes,
      bidSignature: EmptyBytes,
    });

    // Verify amount has been deducted from preparer
    const finalPreparerAmount = userSending
      ? await getOnchainBalance(transaction.sendingAssetId, preparer.address, ethers.provider)
      : await instance.getRouterBalance(transaction.router, transaction.receivingAssetId);
    const expected = initialPreparerAmount.sub(record.shares);
    expect(finalPreparerAmount).to.be.eq(
      transaction.sendingAssetId === AddressZero && userSending
        ? expected.sub(prepareTx.gasPrice!.mul(receipt.cumulativeGasUsed!))
        : expected,
    );

    // Verify amount has been added to contract
    const finalContractAmount = await getOnchainBalance(
      userSending ? transaction.sendingAssetId : transaction.receivingAssetId,
      instance.address,
      ethers.provider,
    );
    expect(finalContractAmount).to.be.eq(initialContractAmount.add(userSending ? record.shares : 0));

    // Verify user shares have incremented on sending chain
    const finalUserShares = await instance.issuedShares(transaction.user, transaction.sendingAssetId);
    expect(finalUserShares).to.be.eq(
      initialUserShares.add((await instance.chainId()).eq(transaction.sendingChainId) ? record.shares : 0),
    );

    // Verify router shares decreased on receiving chain
    const finalRouterShares = await instance.issuedShares(transaction.router, transaction.receivingAssetId);
    expect(finalRouterShares).to.be.eq(
      initialRouterShares.sub((await instance.chainId()).eq(transaction.receivingChainId) ? record.shares : 0),
    );

    // Verify outstanding shares
    const finalOutstanding = await instance.outstandingShares(
      (await instance.chainId()).eq(transaction.receivingChainId)
        ? transaction.receivingAssetId
        : transaction.sendingAssetId,
    );
    expect(finalOutstanding).to.be.eq(
      initialOutstanding.add((await instance.chainId()).eq(transaction.receivingChainId) ? 0 : record.shares),
    );

    return receipt;
  };

  const fulfillAndAssert = async (
    transaction: InvariantTransactionData,
    record: VariantTransactionData,
    relayerFee: string,
    fulfillingForSender: boolean,
    submitter: Wallet,
    instance: TransactionManager,
    callData: string = EmptyBytes,
  ) => {
    // Get pre-fulfull balance. If fulfilling on sender side, router
    // liquidity of sender asset will increase. If fulfilling on receiving
    // side, user balance of receiving asset will increase + relayer paid
    const initialIncrease = fulfillingForSender
      ? await getOnchainBalance(transaction.receivingAssetId, transaction.receivingAddress, ethers.provider)
      : await instance.getRouterBalance(router.address, transaction.sendingAssetId);
    const expectedIncrease = initialIncrease.add(record.shares).sub(fulfillingForSender ? relayerFee : 0);

    // Check for relayer balances
    const initialRelayer = await getOnchainBalance(transaction.receivingAssetId, submitter.address, ethers.provider);

    // Check for values that remain flat
    const initialFlat = fulfillingForSender
      ? await instance.getRouterBalance(router.address, transaction.receivingAssetId)
      : await getOnchainBalance(transaction.sendingAssetId, user.address, ethers.provider);

    // Get initial shares for user, router, and outstanding
    const userShares = await instance.issuedShares(
      transaction.user,
      fulfillingForSender ? transaction.receivingAssetId : transaction.sendingAssetId,
    );
    const routerShares = await instance.issuedShares(
      transaction.router,
      fulfillingForSender ? transaction.receivingAssetId : transaction.sendingAssetId,
    );
    const outstandingShares = await instance.outstandingShares(
      fulfillingForSender ? transaction.receivingAssetId : transaction.sendingAssetId,
    );

    // Generate signature from user
    const signature = await signFulfillTransactionPayload(transaction.transactionId, relayerFee, user);

    const invariantDigest = getInvariantTransactionDigest(transaction);
    const variantDigestBeforeFulfill = getVariantTransactionDigest({
      shares: record.shares,
      expiry: record.expiry,
      preparedBlockNumber: record.preparedBlockNumber,
    });

    expect(await instance.variantTransactionData(invariantDigest)).to.be.eq(variantDigestBeforeFulfill);
    // Send tx
    const tx = await instance.connect(submitter).fulfill(
      {
        ...transaction,
        ...record,
      },
      relayerFee,
      signature,
      callData,
    );
    const receipt = await tx.wait();
    expect(receipt.status).to.be.eq(1);

    const variantDigest = getVariantTransactionDigest({
      shares: record.shares,
      expiry: record.expiry,
      preparedBlockNumber: 0,
    });

    expect(await instance.variantTransactionData(invariantDigest)).to.be.eq(variantDigest);
    // Assert event
    await assertReceiptEvent(receipt, "TransactionFulfilled", {
      user: transaction.user,
      router: transaction.router,
      transactionId: transaction.transactionId,
      txData: { ...transaction, ...record },
      relayerFee,
      signature,
      caller: submitter.address,
    });

    // Verify final balances
    const finalIncreased = fulfillingForSender
      ? await getOnchainBalance(transaction.receivingAssetId, transaction.receivingAddress, ethers.provider)
      : await instance.getRouterBalance(router.address, transaction.sendingAssetId);

    const finalFlat = fulfillingForSender
      ? await instance.getRouterBalance(router.address, transaction.receivingAssetId)
      : await getOnchainBalance(transaction.sendingAssetId, user.address, ethers.provider);

    // Assert relayer fee if needed
    if (fulfillingForSender && submitter.address !== user.address) {
      // Assert relayer got fees
      const expectedRelayer = initialRelayer.add(relayerFee);
      const finalRelayer = await getOnchainBalance(transaction.receivingAssetId, submitter.address, ethers.provider);
      expect(finalRelayer).to.be.eq(
        transaction.receivingAssetId === AddressZero
          ? expectedRelayer.sub(tx.gasPrice!.mul(receipt.gasUsed!))
          : expectedRelayer,
      );
    }

    const gas = tx.gasPrice!.mul(receipt.gasUsed!).toString();

    if (callData == EmptyBytes) {
      expect(finalIncreased).to.be.eq(
        !fulfillingForSender ||
          user.address !== submitter.address ||
          transaction.receivingAssetId !== AddressZero ||
          user.address !== transaction.receivingAddress
          ? expectedIncrease
          : expectedIncrease.add(relayerFee).sub(gas),
      );
    }
    expect(finalFlat).to.be.eq(initialFlat);

    // Get final shares for user, router, and outstanding
    const finalUserShares = await instance.issuedShares(
      transaction.user,
      fulfillingForSender ? transaction.receivingAssetId : transaction.sendingAssetId,
    );
    const finalRouterShares = await instance.issuedShares(
      transaction.router,
      fulfillingForSender ? transaction.receivingAssetId : transaction.sendingAssetId,
    );
    const finalOutstandingShares = await instance.outstandingShares(
      fulfillingForSender ? transaction.receivingAssetId : transaction.sendingAssetId,
    );

    // Verify user shares:
    // if on sending: should decrease
    // if on receiving: should be constant
    expect(finalUserShares).to.be.eq(fulfillingForSender ? userShares : userShares.sub(record.shares));

    // Verify router shares:
    // if on sending: should increase
    // if on receiving: should be constant
    expect(finalRouterShares).to.be.eq(fulfillingForSender ? routerShares : routerShares.add(record.shares));

    // Verify outstanding shares
    // if on sending: should be constant
    // if on receiving: should decrease
    expect(finalOutstandingShares).to.be.eq(
      fulfillingForSender ? outstandingShares.sub(record.shares) : outstandingShares,
    );
  };

  const cancelAndAssert = async (
    transaction: InvariantTransactionData,
    record: VariantTransactionData,
    canceller: Wallet,
    instance: Contract,
    relayerFee: BigNumber = constants.Zero,
    _signature?: string,
  ): Promise<void> => {
    const sendingSideCancel = (await instance.chainId()).toNumber() === transaction.sendingChainId;

    const startingBalance = !sendingSideCancel
      ? await instance.getRouterBalance(transaction.router, transaction.receivingAssetId)
      : await getOnchainBalance(transaction.sendingAssetId, transaction.user, ethers.provider);
    const expectedBalance =
      canceller == user || (await instance.chainId()).toNumber() == transaction.receivingChainId
        ? startingBalance.add(record.shares)
        : startingBalance.add(record.shares).sub(relayerFee);

    // Get initial shares for user, router, and outstanding
    const userShares = await instance.issuedShares(
      transaction.user,
      sendingSideCancel ? transaction.sendingAssetId : transaction.receivingAssetId,
    );
    const routerShares = await instance.issuedShares(
      transaction.router,
      sendingSideCancel ? transaction.sendingAssetId : transaction.receivingAssetId,
    );
    const outstandingShares = await instance.outstandingShares(
      sendingSideCancel ? transaction.sendingAssetId : transaction.receivingAssetId,
    );

    const signature =
      _signature ?? (await signCancelTransactionPayload(transaction.transactionId, relayerFee.toString(), user));
    const tx = await instance.connect(canceller).cancel({ ...transaction, ...record }, relayerFee, signature);
    const receipt = await tx.wait();
    await assertReceiptEvent(receipt, "TransactionCancelled", {
      user: transaction.user,
      router: transaction.router,
      transactionId: transaction.transactionId,
      txData: { ...transaction, ...record },
      caller: canceller.address,
    });

    const balance = !sendingSideCancel
      ? await instance.getRouterBalance(transaction.router, transaction.receivingAssetId)
      : await getOnchainBalance(transaction.sendingAssetId, transaction.user, ethers.provider);
    expect(balance).to.be.eq(expectedBalance);

    // Get final shares for user, router, and outstanding
    const finalUserShares = await instance.issuedShares(
      transaction.user,
      sendingSideCancel ? transaction.sendingAssetId : transaction.receivingAssetId,
    );
    const finalRouterShares = await instance.issuedShares(
      transaction.router,
      sendingSideCancel ? transaction.sendingAssetId : transaction.receivingAssetId,
    );
    const finalOutstandingShares = await instance.outstandingShares(
      sendingSideCancel ? transaction.sendingAssetId : transaction.receivingAssetId,
    );

    // Verify user shares
    // - if sending chain cancel, should decrease
    // - if receiving chain cancel, should be constant
    expect(finalUserShares).to.be.eq(sendingSideCancel ? userShares.sub(record.shares) : userShares);

    // Verify router shares
    // - if sending chain cancel, should be constant
    // - if receiving chain cancel, should increase
    expect(finalRouterShares).to.be.eq(sendingSideCancel ? routerShares : routerShares.add(record.shares));

    // Verify outstanding shares:
    // - if sending chain cancel, should decrease
    // - if receiving chain cancel, should be constant
    expect(finalOutstandingShares).to.be.eq(
      sendingSideCancel ? outstandingShares.sub(record.shares) : outstandingShares,
    );
  };

  describe("constructor", async () => {
    it("should deploy", async () => {
      expect(transactionManager.address).to.be.a("string");
    });

    it("should set chainId", async () => {
      expect(await transactionManager.chainId()).to.eq(1337);
    });

    it("should set interpreter", async () => {
      const addr = await transactionManager.interpreter();
      expect(utils.isAddress(addr)).to.be.true;
    });

    it("should set renounced", async () => {
      expect(await transactionManager.renounced()).to.be.false;
    });
  });

<<<<<<< HEAD
  describe("getAmountFromShares", () => {
    it("should work for 0 shares", async () => {
      await addAndAssertLiquidity(1000, AddressZero, router, transactionManager);

      expect(await transactionManager.getAmountFromShares(AddressZero, 0)).to.be.eq(0);
    });

    it("should work for 0 shares of 0 value contract", async () => {
      expect(await transactionManager.getAmountFromShares(AddressZero, 0)).to.be.eq(0);
    });

    it("should work for partial shares of 0 value contract", async () => {
      expect(await transactionManager.getAmountFromShares(AddressZero, 10000)).to.be.eq(0);
    });

    it("should work for 100% of shares", async () => {
      const shares = 1000;
      await addAndAssertLiquidity(shares, AddressZero, router, transactionManager);

      expect(await transactionManager.getAmountFromShares(AddressZero, shares)).to.be.eq(shares);
    });

    it("should work for partial shares", async () => {
      const shares = 1000;
      await addAndAssertLiquidity(shares, AddressZero, router, transactionManager);

      expect(await transactionManager.getAmountFromShares(AddressZero, shares / 2)).to.be.eq(shares / 2);
    });
  });

  describe("renounce", () => {
    it("should fail if not called by owner", async () => {
      await expect(transactionManager.connect(other).renounce()).to.be.revertedWith("Ownable: caller is not the owner");
=======
  describe("renounced", () => {
    it("should return false if owner is not renounced", async () => {
      expect(await transactionManager.renounced()).to.be.false;
>>>>>>> 60eb3a28
    });

    it("should return true if owner is renounced", async () => {
      // Propose new owner of address(0)
      await transferOwnership();

      // Check renounced
      expect(await transactionManager.renounced()).to.be.true;
    });
  });

  describe("addRouter", () => {
    it("should fail if not called by owner", async () => {
      const toAdd = Wallet.createRandom().address;
      await expect(transactionManager.connect(other).addRouter(toAdd)).to.be.revertedWith("#OO:029");
    });

    it("should fail if it is adding address0", async () => {
      const toAdd = constants.AddressZero;
      await expect(transactionManager.addRouter(toAdd)).to.be.revertedWith("#AR:001");
    });

    it("should fail if its already added", async () => {
      await expect(transactionManager.addRouter(router.address)).to.be.revertedWith("#AR:032");
    });

    it("should work", async () => {
      const toAdd = Wallet.createRandom().address;
      const tx = await transactionManager.addRouter(toAdd);
      const receipt = await tx.wait();
      await assertReceiptEvent(receipt, "RouterAdded", { caller: receipt.from, addedRouter: toAdd });
      expect(await transactionManager.approvedRouters(toAdd)).to.be.true;
    });
  });

  describe("removeRouter", () => {
    it("should fail if not called by owner", async () => {
      const toAdd = Wallet.createRandom().address;
      await expect(transactionManager.connect(other).removeRouter(toAdd)).to.be.revertedWith("#OO:029");
    });

    it("should fail if it is adding address0", async () => {
      const toAdd = constants.AddressZero;
      await expect(transactionManager.removeRouter(toAdd)).to.be.revertedWith("#RR:001");
    });

    it("should fail if its already removed", async () => {
      const tx = await transactionManager.removeRouter(router.address);
      await tx.wait();

      await expect(transactionManager.removeRouter(router.address)).to.be.revertedWith("#RR:033");
    });

    it("should work", async () => {
      const tx = await transactionManager.removeRouter(router.address);
      const receipt = await tx.wait();
      await assertReceiptEvent(receipt, "RouterRemoved", { caller: receipt.from, removedRouter: router.address });
      expect(await transactionManager.approvedRouters(router.address)).to.be.false;
    });
  });

  describe("addAssetId", () => {
    it("should fail if not called by owner", async () => {
      await expect(transactionManager.connect(other).addAssetId(Wallet.createRandom().address)).to.be.revertedWith(
        "#OO:029",
      );
    });

    it("should fail if its already added", async () => {
      await expect(transactionManager.addAssetId(AddressZero)).to.be.revertedWith("#AA:032");
    });

    it("should work", async () => {
      const assetId = Wallet.createRandom().address;
      const tx = await transactionManager.addAssetId(assetId);
      const receipt = await tx.wait();
      await assertReceiptEvent(receipt, "AssetAdded", { caller: receipt.from, addedAssetId: assetId });
      expect(await transactionManager.approvedAssets(assetId)).to.be.true;
    });
  });

  describe("removeAssetId", () => {
    it("should fail if not called by owner", async () => {
      await expect(transactionManager.connect(other).removeAssetId(Wallet.createRandom().address)).to.be.revertedWith(
        "#OO:029",
      );
    });

    it("should fail if its already removed", async () => {
      const assetId = Wallet.createRandom().address;

      await expect(transactionManager.removeAssetId(assetId)).to.be.revertedWith("#RA:033");
    });

    it("should work", async () => {
      const assetId = AddressZero;
      const tx = await transactionManager.removeAssetId(assetId);
      const receipt = await tx.wait();
      await assertReceiptEvent(receipt, "AssetRemoved", { caller: receipt.from, removedAssetId: assetId });
      expect(await transactionManager.approvedAssets(assetId)).to.be.false;
    });
  });

  describe("addLiquidity", () => {
    // TODO:
    // - reentrant cases
    // - rebasing/inflationary/deflationary cases
    it("should revert if router address is empty", async () => {
      const amount = "1";
      const assetId = AddressZero;

      await expect(transactionManager.connect(router).addLiquidity(amount, assetId, AddressZero)).to.be.revertedWith(
        getContractError("addLiquidity: ROUTER_EMPTY"),
      );
      expect(await transactionManager.getRouterBalance(router.address, assetId)).to.eq(BigNumber.from(0));
    });

    it("should fail if amount is 0", async () => {
      const amount = "0";
      const assetId = AddressZero;

      await expect(transactionManager.connect(router).addLiquidity(amount, assetId, router.address)).to.be.revertedWith(
        getContractError("addLiquidity: AMOUNT_IS_ZERO"),
      );
    });

    it("should fail if it is an unapproved router && ownership isnt renounced", async () => {
      const amount = "10";
      const assetId = AddressZero;

      // Remove router
      const remove = await transactionManager.removeRouter(router.address);
      await remove.wait();
      expect(await transactionManager.approvedRouters(router.address)).to.be.false;

      await expect(transactionManager.addLiquidity(amount, assetId, router.address)).to.be.revertedWith(
        getContractError("addLiquidity: BAD_ROUTER"),
      );
    });

    it("should fail if its an unapproved asset && ownership isnt renounced", async () => {
      const amount = "10";
      const assetId = AddressZero;

      // Remove asset
      const remove = await transactionManager.removeAssetId(assetId);
      await remove.wait();
      expect(await transactionManager.approvedAssets(assetId)).to.be.false;

      await expect(transactionManager.connect(router).addLiquidity(amount, assetId, router.address)).to.be.revertedWith(
        getContractError("addLiquidity: BAD_ASSET"),
      );
    });

    it("should fail if if msg.value == 0 for native asset", async () => {
      const amount = "1";
      const assetId = AddressZero;

      await expect(transactionManager.connect(router).addLiquidity(amount, assetId, router.address)).to.be.revertedWith(
        getContractError("addLiquidity: VALUE_MISMATCH"),
      );
      expect(await transactionManager.getRouterBalance(router.address, assetId)).to.eq(BigNumber.from(0));
    });

    it("should fail if msg.value != amount for native asset", async () => {
      const amount = "1";
      const falseValue = "2";
      const assetId = AddressZero;

      await expect(
        transactionManager.connect(router).addLiquidity(amount, assetId, router.address, { value: falseValue }),
      ).to.be.revertedWith(getContractError("addLiquidity: VALUE_MISMATCH"));
      expect(await transactionManager.getRouterBalance(router.address, assetId)).to.eq(BigNumber.from(0));
    });

    it("should fail if msg.value != 0 for ERC20 token", async () => {
      // addLiquidity: ETH_WITH_ERC_TRANSFER;
      const amount = "1";
      const assetId = tokenA.address;
      await expect(
        transactionManager.connect(router).addLiquidity(amount, assetId, router.address, { value: amount }),
      ).to.be.revertedWith(getContractError("addLiquidity: ETH_WITH_ERC_TRANSFER"));
      expect(await transactionManager.getRouterBalance(router.address, assetId)).to.eq(BigNumber.from(0));
    });

    it("should fail if transferFromERC20 fails", async () => {
      const amount = "1";
      const assetId = tokenA.address;
      await expect(transactionManager.connect(router).addLiquidity(amount, assetId, router.address)).to.be.revertedWith(
        "ERC20: transfer amount exceeds allowance",
      );
      expect(await transactionManager.getRouterBalance(router.address, assetId)).to.eq(BigNumber.from(0));
    });

    it("should work if it is renounced && using an unapproved router", async () => {
      const amount = "1";
      const assetId = AddressZero;

      // Remove asset
      const remove = await transactionManager.removeRouter(router.address);
      await remove.wait();
      expect(await transactionManager.approvedRouters(router.address)).to.be.false;

      // Renounce ownership
      await transferOwnership();

      await addAndAssertLiquidity(amount, assetId, router);
    });

    it("should work if it is renounced && using an unapproved assetId", async () => {
      const amount = "1";
      const assetId = AddressZero;

      // Remove asset
      const remove = await transactionManager.removeAssetId(assetId);
      await remove.wait();
      expect(await transactionManager.approvedAssets(assetId)).to.be.false;

      // Renounce ownership
      await transferOwnership();

      await addAndAssertLiquidity(amount, assetId);
    });

    it("should work for an approved router in approved native asset", async () => {
      const amount = "1";
      const assetId = AddressZero;
      await addAndAssertLiquidity(amount, assetId);
    });

    it("should work for an approved router in approved erc20", async () => {
      const amount = "1";
      const assetId = tokenA.address;
      await approveTokens(amount, router, transactionManagerReceiverSide.address, tokenA);
      await addAndAssertLiquidity(amount, assetId);
    });
  });

  describe("removeLiquidity", () => {
    // TODO:
    // - reentrant cases
    // - rebasing/inflationary/deflationary cases
    it("should revert if param recipient address is empty", async () => {
      const amount = "1";
      const assetId = AddressZero;

      await expect(transactionManager.connect(router).removeLiquidity(amount, assetId, AddressZero)).to.be.revertedWith(
        getContractError("removeLiquidity: RECIPIENT_EMPTY"),
      );
    });

    it("should revert if amount is 0", async () => {
      const amount = "0";
      const assetId = AddressZero;

      await addAndAssertLiquidity("10", assetId);

      await expect(
        transactionManager.connect(router).removeLiquidity(amount, assetId, router.address),
      ).to.be.revertedWith(getContractError("removeLiquidity: ZERO_SHARES"));
    });

    it("should revert if router balance is lower than amount", async () => {
      const amount = "1";
      const assetId = AddressZero;

      await expect(
        transactionManager.connect(router).removeLiquidity(amount, assetId, router.address),
      ).to.be.revertedWith(getContractError("removeLiquidity: INSUFFICIENT_LIQUIDITY"));
    });

    it("happy case: removeLiquidity native token", async () => {
      const amount = "1";
      const assetId = AddressZero;

      await addAndAssertLiquidity(amount, assetId);

      await removeAndAssertLiquidity(amount, assetId, router);
    });

    it("happy case: removeLiquidity ERC20", async () => {
      const amount = "1";
      const assetId = tokenA.address;
      await approveTokens(amount, router, transactionManagerReceiverSide.address);
      await addAndAssertLiquidity(amount, assetId);

      await removeAndAssertLiquidity(amount, assetId, router);
    });
  });

  describe("prepare", () => {
    // TODO: revert and emit event test cases
    // - reentrant cases
    // - rebasing test cases
    it("should revert if invariantData.user is AddressZero", async () => {
      const { transaction, record } = await getTransactionData({ user: AddressZero });
      await expect(
        transactionManager
          .connect(user)
          .prepare(transaction, record.shares, record.expiry, EmptyBytes, EmptyBytes, EmptyBytes, {
            value: record.shares,
          }),
      ).to.be.revertedWith(getContractError("prepare: USER_EMPTY"));
    });

    it("should revert if invariantData.router is AddressZero", async () => {
      const { transaction, record } = await getTransactionData({ router: AddressZero });
      await expect(
        transactionManager
          .connect(user)
          .prepare(transaction, record.shares, record.expiry, EmptyBytes, EmptyBytes, EmptyBytes, {
            value: record.shares,
          }),
      ).to.be.revertedWith(getContractError("prepare: ROUTER_EMPTY"));
    });

    it("should fail if it hasnt been renounced && using an unapproved router", async () => {
      const { transaction, record } = await getTransactionData({ router: Wallet.createRandom().address });
      await expect(
        transactionManager
          .connect(user)
          .prepare(transaction, record.shares, record.expiry, EmptyBytes, EmptyBytes, EmptyBytes, {
            value: record.shares,
          }),
      ).to.be.revertedWith(getContractError("prepare: BAD_ROUTER"));
    });

    it("should revert if invariantData.sendingChainFallback is AddressZero", async () => {
      const { transaction, record } = await getTransactionData({ sendingChainFallback: AddressZero });
      await expect(
        transactionManager
          .connect(user)
          .prepare(transaction, record.shares, record.expiry, EmptyBytes, EmptyBytes, EmptyBytes, {
            value: record.shares,
          }),
      ).to.be.revertedWith(getContractError("prepare: SENDING_CHAIN_FALLBACK_EMPTY"));
    });

    it("should revert if invariantData.receivingAddress is AddressZero", async () => {
      const { transaction, record } = await getTransactionData({ receivingAddress: AddressZero });
      await expect(
        transactionManager
          .connect(user)
          .prepare(transaction, record.shares, record.expiry, EmptyBytes, EmptyBytes, EmptyBytes, {
            value: record.shares,
          }),
      ).to.be.revertedWith(getContractError("prepare: RECEIVING_ADDRESS_EMPTY"));
    });

    it("should revert if invariantData.sendingChainId == invariantData.receivingChainId", async () => {
      const { transaction, record } = await getTransactionData({ sendingChainId: 1337, receivingChainId: 1337 });
      await expect(
        transactionManager
          .connect(user)
          .prepare(transaction, record.shares, record.expiry, EmptyBytes, EmptyBytes, EmptyBytes, {
            value: record.shares,
          }),
      ).to.be.revertedWith(getContractError("prepare: SAME_CHAINIDS"));
    });

    it("should revert if invariantData.sendingChainId != transactionManager.chainId && invariantData.receivingChainId != transactionManager.chainId", async () => {
      const { transaction, record } = await getTransactionData({ sendingChainId: 1340, receivingChainId: 1341 });
      await expect(
        transactionManager
          .connect(user)
          .prepare(transaction, record.shares, record.expiry, EmptyBytes, EmptyBytes, EmptyBytes, {
            value: record.shares,
          }),
      ).to.be.revertedWith(getContractError("prepare: INVALID_CHAINIDS"));
    });

    it("should revert if invariantData.expiry - block.timestamp < MIN_TIMEOUT", async () => {
      const { transaction, record } = await getTransactionData();
      const hours12 = 12 * 60 * 60;
      const { timestamp } = await ethers.provider.getBlock("latest");
      const expiry = (timestamp + hours12 + 5_000).toString();
      await expect(
        transactionManager
          .connect(user)
<<<<<<< HEAD
          .prepare(transaction, record.shares, expiry, EmptyBytes, EmptyBytes, EmptyBytes, {
            value: record.shares,
=======
          .prepare(transaction, record.amount, expiry, EmptyBytes, EmptyBytes, EmptyBytes, {
            value: record.amount,
          }),
      ).to.be.revertedWith(getContractError("prepare: TIMEOUT_TOO_LOW"));
    });

    it("should revert if invariantData.expiry - block.timestamp == MIN_TIMEOUT", async () => {
      const { transaction, record } = await getTransactionData();
      const { timestamp } = await ethers.provider.getBlock("latest");
      const expiry = (await transactionManager.MIN_TIMEOUT()).add(timestamp.toString());
      await expect(
        transactionManager
          .connect(user)
          .prepare(transaction, record.amount, expiry, EmptyBytes, EmptyBytes, EmptyBytes, {
            value: record.amount,
>>>>>>> 60eb3a28
          }),
      ).to.be.revertedWith(getContractError("prepare: TIMEOUT_TOO_LOW"));
    });

    it("should revert if invariantData.expiry - block.timestamp > MAX_TIMEOUT", async () => {
      const { transaction, record } = await getTransactionData();
      const days31 = 31 * 24 * 60 * 60;
      const { timestamp } = await ethers.provider.getBlock("latest");
      const expiry = (timestamp + days31 + 5_000).toString();
      await expect(
        transactionManager
          .connect(user)
          .prepare(transaction, record.shares, expiry, EmptyBytes, EmptyBytes, EmptyBytes, {
            value: record.shares,
          }),
      ).to.be.revertedWith(getContractError("prepare: TIMEOUT_TOO_HIGH"));
    });

    it("should revert if digest already exist", async () => {
      const { transaction, record } = await getTransactionData();

      await prepareAndAssert(transaction, record, user, transactionManager);

      await expect(
        transactionManager
          .connect(user)
          .prepare(transaction, record.shares, record.expiry, EmptyBytes, EmptyBytes, EmptyBytes, {
            value: record.shares,
          }),
      ).to.be.revertedWith(getContractError("prepare: DIGEST_EXISTS"));
    });

    describe("failures when preparing on the sender chain", () => {
      it("should fail if amount is 0", async () => {
        const { transaction, record } = await getTransactionData({}, { shares: "0" });
        await expect(
          transactionManager
            .connect(user)
            .prepare(transaction, record.shares, record.expiry, EmptyBytes, EmptyBytes, EmptyBytes, {
              value: record.shares,
            }),
        ).to.be.revertedWith(getContractError("prepare: AMOUNT_IS_ZERO"));
      });

      it("should fail if its not renounced && invariantData.sendingAssetId != an approved asset", async () => {
        const { transaction, record } = await getTransactionData({ sendingAssetId: Wallet.createRandom().address });
        await expect(
          transactionManager
            .connect(user)
            .prepare(transaction, record.shares, record.expiry, EmptyBytes, EmptyBytes, EmptyBytes, {
              value: record.shares,
            }),
        ).to.be.revertedWith(getContractError("prepare: BAD_ASSET"));
      });

      it("should revert if msg.value == 0 && invariantData.sendingAssetId == native token", async () => {
        const { transaction, record } = await getTransactionData();

        await expect(
          transactionManager
            .connect(user)
            .prepare(transaction, record.shares, record.expiry, EmptyBytes, EmptyBytes, EmptyBytes),
        ).to.be.revertedWith(getContractError("prepare: VALUE_MISMATCH"));
      });

      it("should revert if msg.value != amount && invariantData.sendingAssetId == native token", async () => {
        const { transaction, record } = await getTransactionData();
        const falseAmount = "20";
        await expect(
          transactionManager
            .connect(user)
            .prepare(transaction, record.shares, record.expiry, EmptyBytes, EmptyBytes, EmptyBytes, {
              value: falseAmount,
            }),
        ).to.be.revertedWith(getContractError("prepare: VALUE_MISMATCH"));
      });

      it("should revert if msg.value != 0 && invariantData.sendingAssetId != native token", async () => {
        const { transaction, record } = await getTransactionData({ sendingAssetId: tokenA.address });

        await expect(
          transactionManager
            .connect(user)
            .prepare(transaction, record.shares, record.expiry, EmptyBytes, EmptyBytes, EmptyBytes, {
              value: record.shares,
            }),
        ).to.be.revertedWith(getContractError("prepare: ETH_WITH_ERC_TRANSFER"));
      });

      it("should revert if ERC20.transferFrom fails", async () => {
        const { transaction, record } = await getTransactionData({ sendingAssetId: tokenA.address });

        await expect(
          transactionManager
            .connect(user)
            .prepare(transaction, record.shares, record.expiry, EmptyBytes, EmptyBytes, EmptyBytes),
        ).to.be.revertedWith("ERC20: transfer amount exceeds allowance");
      });
    });

<<<<<<< HEAD
    describe("failures when preparing on the receiving chain", () => {
=======
    describe("failures when preparing on the router chain", () => {
      it("should fail if the callTo is not empty and not a contract", async () => {
        const { transaction, record } = await getTransactionData({
          callTo: Wallet.createRandom().address,
        });
        await expect(
          transactionManagerReceiverSide
            .connect(router)
            .prepare(transaction, record.amount, record.expiry, EmptyBytes, EmptyBytes, EmptyBytes),
        ).to.be.revertedWith("#P:031");
      });

      it("should fail if its not renounced && invariantData.receivingAssetId != an approved asset", async () => {
        const { transaction, record } = await getTransactionData({ receivingAssetId: Wallet.createRandom().address });
        await expect(
          transactionManagerReceiverSide
            .connect(router)
            .prepare(transaction, record.amount, record.expiry, EmptyBytes, EmptyBytes, EmptyBytes, {
              value: record.amount,
            }),
        ).to.be.revertedWith(getContractError("prepare: BAD_ASSET"));
      });

>>>>>>> 60eb3a28
      it("should fail if msg.sender != invariantData.router", async () => {
        const { transaction, record } = await getTransactionData();

        await expect(
          transactionManagerReceiverSide
            .connect(user)
            .prepare(transaction, record.shares, record.expiry, EmptyBytes, EmptyBytes, EmptyBytes),
        ).to.be.revertedWith(getContractError("prepare: ROUTER_MISMATCH"));
      });

      it("should fail if msg.value != 0", async () => {
        const { transaction, record } = await getTransactionData();

        await expect(
          transactionManagerReceiverSide
            .connect(router)
            .prepare(transaction, record.shares, record.expiry, EmptyBytes, EmptyBytes, EmptyBytes, {
              value: record.shares,
            }),
        ).to.be.revertedWith(getContractError("prepare: ETH_WITH_ROUTER_PREPARE"));
      });

      it("should fail if the contract isnt holding at least the amount in receiving assetId", async () => {
        const { transaction, record } = await getTransactionData({}, { shares: "1000000" });

        await expect(
          transactionManagerReceiverSide
            .connect(router)
            .prepare(transaction, record.shares, record.expiry, EmptyBytes, EmptyBytes, EmptyBytes),
        ).to.be.revertedWith(getContractError("prepare: INSUFFICIENT_FUNDS"));
      });

      it("should fail if router liquidity is lower than amount", async () => {
        const { transaction, record } = await getTransactionData({ router: receiver.address }, { shares: "1000000" });

        await (await transactionManagerReceiverSide.renounce()).wait();

        // Another router adds liquidity
        await addAndAssertLiquidity(
          record.shares,
          transaction.receivingAssetId,
          router,
          transactionManagerReceiverSide,
        );

        await expect(
          transactionManagerReceiverSide
            .connect(receiver)
            .prepare(transaction, record.shares, record.expiry, EmptyBytes, EmptyBytes, EmptyBytes),
        ).to.be.revertedWith(getContractError("prepare: INSUFFICIENT_LIQUIDITY"));
      });
    });

    it("should work for 0-valued transactions on receiving chain", async () => {
      const prepareAmount = "0";
      const assetId = AddressZero;

      await addAndAssertLiquidity("100", assetId, router, transactionManagerReceiverSide);

      await prepareAndAssert(
        {
          sendingAssetId: assetId,
          receivingAssetId: assetId,
          sendingChainId: 1337,
          receivingChainId: 1338,
        },
        { shares: prepareAmount },
        router,
        transactionManagerReceiverSide,
      );
    });

    it("should work if the contract has been renounced and using unapproved router", async () => {
      const prepareAmount = "10";

      // Remove router
      const remove = await transactionManager.removeRouter(router.address);
      await remove.wait();
      expect(await transactionManager.approvedRouters(router.address)).to.be.false;

      // Renounce ownership
      await transferOwnership();

      // Prepare
      const tenDays = 10 * 24 * 60 * 60;
      const { timestamp } = await ethers.provider.getBlock("latest");
      await prepareAndAssert(
        {
          sendingAssetId: AddressZero,
          receivingAssetId: tokenB.address,
        },
        {
<<<<<<< HEAD
          shares: prepareAmount,
=======
          amount: prepareAmount,
          expiry: timestamp + tenDays, // increase expiry to 10 days in future because fast-forwarded
>>>>>>> 60eb3a28
        },
      );
    });

    it("should work if the contract has been renounced and using unapproved asset", async () => {
      const prepareAmount = "10";
      const assetId = AddressZero;

      // Remove asset
      const remove = await transactionManager.removeAssetId(assetId);
      await remove.wait();
      expect(await transactionManager.approvedAssets(assetId)).to.be.false;

      // Renounce ownership
      await transferOwnership();

      // Prepare
      const tenDays = 10 * 24 * 60 * 60;
      const { timestamp } = await ethers.provider.getBlock("latest");
      await prepareAndAssert(
        {
          sendingAssetId: assetId,
          receivingAssetId: tokenB.address,
        },
        {
<<<<<<< HEAD
          shares: prepareAmount,
=======
          amount: prepareAmount,
          expiry: timestamp + tenDays, // increase expiry to 10 days in future because fast-forwarded
>>>>>>> 60eb3a28
        },
      );
    });

    it("happy case: prepare by Bob for ERC20 with CallData", async () => {
      const prepareAmount = "10";
      const assetId = tokenA.address;

      // Get calldata
      const callData = counter.interface.encodeFunctionData("incrementAndSend", [
        assetId,
        other.address,
        prepareAmount,
      ]);
      const callDataHash = utils.keccak256(callData);

      const { transaction } = await getTransactionData({
        sendingAssetId: assetId,
        receivingAssetId: tokenB.address,
        callTo: counter.address,
        callDataHash: callDataHash,
      });
      await approveTokens(prepareAmount, user, transactionManager.address);

      await prepareAndAssert(
        transaction,
        {
          shares: prepareAmount,
        },
        user,
        transactionManager,
        callData,
      );
    });

    it("happy case: prepare by Bob for ERC20", async () => {
      const prepareAmount = "10";
      const assetId = tokenA.address;

      await approveTokens(prepareAmount, user, transactionManager.address);

      await prepareAndAssert(
        {
          sendingAssetId: assetId,
          receivingAssetId: tokenB.address,
        },
        {
          shares: prepareAmount,
        },
        user,
        transactionManager,
      );
    });

    it("happy case: prepare by Bob for native token", async () => {
      const prepareAmount = "10";

      await prepareAndAssert(
        {
          sendingAssetId: AddressZero,
          receivingAssetId: tokenB.address,
        },
        {
          shares: prepareAmount,
        },
      );
    });

    it("happy case: prepare by Router for ERC20", async () => {
      const prepareAmount = "100";
      const assetId = tokenA.address;

      await approveTokens(prepareAmount, router, transactionManager.address, tokenA);
      await addAndAssertLiquidity(prepareAmount, assetId, router, transactionManager);

      await prepareAndAssert(
        {
          sendingAssetId: tokenB.address,
          receivingAssetId: assetId,
          sendingChainId: 1338,
          receivingChainId: 1337,
        },
        { shares: prepareAmount },
        router,
      );
    });

    it("happy case: prepare by Router for native token", async () => {
      const prepareAmount = "100";
      const assetId = AddressZero;

      await addAndAssertLiquidity(prepareAmount, assetId, router, transactionManagerReceiverSide);

      await prepareAndAssert(
        {
          sendingAssetId: assetId,
          receivingAssetId: assetId,
          sendingChainId: 1337,
          receivingChainId: 1338,
        },
        { shares: prepareAmount },
        router,
        transactionManagerReceiverSide,
      );
    });

    it("happy case: prepare by Bob, sent by relayer", async () => {
      const prepareAmount = "10";
      const assetId = AddressZero;

      const { transaction, record } = await getTransactionData(
        { sendingAssetId: assetId, receivingAssetId: tokenB.address },
        { shares: prepareAmount },
      );

      await prepareAndAssert(transaction, record, other, transactionManager);
    });
  });

  describe("fulfill", () => {
    // TODO:
    // - reentrant cases
    // - rebasing/inflationary/deflationary cases
    it("should revert if the variant data is not stored (has not been prepared)", async () => {
      const { transaction, record } = await getTransactionData();
      const relayerFee = "10";

      const invariantDigest = getInvariantTransactionDigest(transaction);
      expect(await transactionManager.variantTransactionData(invariantDigest)).to.be.eq(utils.formatBytes32String(""));

      const signature = await signFulfillTransactionPayload(transaction.transactionId, relayerFee, user);
      await expect(
        transactionManager.connect(router).fulfill(
          {
            ...transaction,
            ...record,
          },
          relayerFee,
          signature,
          EmptyBytes,
        ),
      ).to.be.revertedWith(getContractError("fulfill: INVALID_VARIANT_DATA"));
    });

    it("should revert if transaction has expired", async () => {
      const { transaction, record } = await getTransactionData();

      const relayerFee = "10";

      const { blockNumber } = await prepareAndAssert(transaction, record, user, transactionManager);

      const invariantDigest = getInvariantTransactionDigest(transaction);
      const variant = {
        shares: record.shares,
        expiry: record.expiry,
        preparedBlockNumber: blockNumber,
      };
      const variantDigestBeforeFulfill = getVariantTransactionDigest(variant);

      expect(await transactionManager.variantTransactionData(invariantDigest)).to.be.eq(variantDigestBeforeFulfill);

      await setBlockTime(+record.expiry + 1_000);

      const signature = await signFulfillTransactionPayload(transaction.transactionId, relayerFee, user);

      await expect(
        transactionManager.connect(router).fulfill(
          {
            ...transaction,
            ...variant,
          },
          relayerFee,
          signature,
          EmptyBytes,
        ),
      ).to.be.revertedWith(getContractError("fulfill: EXPIRED"));
    });

    it("should revert if transaction is already fulfilled (txData.preparedBlockNumber == 0)", async () => {
      const { transaction, record } = await getTransactionData();
      const relayerFee = "1";
      const { blockNumber } = await prepareAndAssert(transaction, record, user, transactionManager);
      const signature = await signFulfillTransactionPayload(transaction.transactionId, relayerFee, user);

      // User fulfills
      await fulfillAndAssert(
        transaction,
        { ...record, preparedBlockNumber: blockNumber },
        relayerFee,
        false,
        router,
        transactionManager,
      );

      await expect(
        transactionManager.connect(router).fulfill(
          {
            ...transaction,
            shares: record.shares,
            expiry: record.expiry,
            preparedBlockNumber: 0,
          },
          relayerFee,
          signature,
          EmptyBytes,
        ),
      ).to.be.revertedWith(getContractError("fulfill: ALREADY_COMPLETED"));
    });

    it("should revert if param user didn't sign the signature", async () => {
      const { transaction, record } = await getTransactionData();
      const relayerFee = "10";
      const { blockNumber } = await prepareAndAssert(transaction, record, user, transactionManager);

      const variant = {
        shares: record.shares,
        expiry: record.expiry,
        preparedBlockNumber: blockNumber,
      };

      const signature = await signFulfillTransactionPayload(
        transaction.transactionId,
        relayerFee,
        Wallet.createRandom(),
      );

      await expect(
        transactionManager.connect(router).fulfill(
          {
            ...transaction,
            ...variant,
          },
          relayerFee,
          signature,
          EmptyBytes,
        ),
      ).to.be.revertedWith(getContractError("fulfill: INVALID_SIGNATURE"));
    });

    it("should revert if the hash of callData != txData.callDataHash", async () => {
      const prepareAmount = "10";
      const assetId = tokenA.address;
      const relayerFee = "2";

      // Get calldata
      const callData = counter.interface.encodeFunctionData("incrementAndSend", [
        assetId,
        other.address,
        prepareAmount,
      ]);
      const callDataHash = utils.keccak256(callData);
      const { transaction, record } = await getTransactionData(
        {
          sendingAssetId: assetId,
          receivingAssetId: tokenB.address,
          callTo: counter.address,
          callDataHash: callDataHash,
        },
        { shares: prepareAmount },
      );
      await approveTokens(prepareAmount, user, transactionManager.address);

      const { blockNumber } = await prepareAndAssert(transaction, record, user, transactionManager, callData);

      const signature = await signFulfillTransactionPayload(transaction.transactionId, relayerFee, user);

      await expect(
        transactionManager
          .connect(router)
          .fulfill(
            { ...transaction, ...record, preparedBlockNumber: blockNumber },
            relayerFee,
            signature,
            keccak256(EmptyBytes),
          ),
      ).to.be.revertedWith(getContractError("fulfill: INVALID_CALL_DATA"));
    });

    describe("sender chain (router) fulfill", () => {
      it("should revert if msg.sender != txData.router", async () => {
        const { transaction, record } = await getTransactionData();
        const relayerFee = "1";
        const { blockNumber } = await prepareAndAssert(transaction, record, user, transactionManager);

        const variant = {
          shares: record.shares,
          expiry: record.expiry,
          preparedBlockNumber: blockNumber,
        };

        const signature = await signFulfillTransactionPayload(transaction.transactionId, relayerFee, user);

        await expect(
          transactionManager.connect(user).fulfill(
            {
              ...transaction,
              ...variant,
            },
            relayerFee,
            signature,
            EmptyBytes,
          ),
        ).to.be.revertedWith(getContractError("fulfill: ROUTER_MISMATCH"));
      });
    });

    describe("receiver chain (user) fulfill", () => {
      it("should revert if the relayerFee > txData.shares", async () => {
        const prepareAmount = "100";
        const assetId = tokenA.address;
        const relayerFee = "100000";

        // Add receiving liquidity
        await approveTokens(prepareAmount, router, transactionManagerReceiverSide.address, tokenA);
        await addAndAssertLiquidity(prepareAmount, assetId, router, transactionManagerReceiverSide);

        const { transaction, record } = await getTransactionData(
          {
            sendingAssetId: AddressZero,
            receivingAssetId: assetId,
            sendingChainId: (await transactionManager.chainId()).toNumber(),
            receivingChainId: (await transactionManagerReceiverSide.chainId()).toNumber(),
          },
          { shares: prepareAmount },
        );

        // User prepares
        await approveTokens(prepareAmount, user, transactionManagerReceiverSide.address, tokenA);
        const { blockNumber } = await prepareAndAssert(transaction, record, router, transactionManagerReceiverSide);

        const signature = await signFulfillTransactionPayload(transaction.transactionId, relayerFee, user);

        await expect(
          transactionManagerReceiverSide.connect(router).fulfill(
            {
              ...transaction,
              ...record,
              preparedBlockNumber: blockNumber,
            },
            relayerFee,
            signature,
            EmptyBytes,
          ),
        ).to.be.revertedWith(getContractError("fulfill: INVALID_RELAYER_FEE"));
      });

      it("should revert if the relayerFee > 0 and transferAsset fails", async () => {
        const prepareAmount = "100";
        const assetId = tokenA.address;
        const relayerFee = "10";

        // Add receiving liquidity
        await approveTokens(prepareAmount, router, transactionManagerReceiverSide.address, tokenA);
        await addAndAssertLiquidity(prepareAmount, assetId, router, transactionManagerReceiverSide);

        const { transaction, record } = await getTransactionData(
          {
            sendingAssetId: AddressZero,
            receivingAssetId: assetId,
            sendingChainId: (await transactionManager.chainId()).toNumber(),
            receivingChainId: (await transactionManagerReceiverSide.chainId()).toNumber(),
          },
          { shares: prepareAmount },
        );

        // User prepares
        await approveTokens(prepareAmount, user, transactionManagerReceiverSide.address, tokenA);
        const { blockNumber } = await prepareAndAssert(transaction, record, router, transactionManagerReceiverSide);

        const signature = await signFulfillTransactionPayload(transaction.transactionId, relayerFee, user);

        // Set token to revert
        (await tokenA.setShouldRevert(true)).wait();
        expect(await tokenA.shouldRevert()).to.be.true;

        await expect(
          transactionManagerReceiverSide.connect(router).fulfill(
            {
              ...transaction,
              ...record,
              preparedBlockNumber: blockNumber,
            },
            relayerFee,
            signature,
            EmptyBytes,
          ),
        ).revertedWith("transfer: SHOULD_REVERT");
      });

      it("should revert if txData.callTo == address(0) && toSend > 0 && transferAsset fails", async () => {
        const prepareAmount = "100";
        const assetId = tokenA.address;
        const relayerFee = "0";

        // Add receiving liquidity
        await approveTokens(prepareAmount, router, transactionManagerReceiverSide.address, tokenA);
        await addAndAssertLiquidity(prepareAmount, assetId, router, transactionManagerReceiverSide);

        const { transaction, record } = await getTransactionData(
          {
            sendingAssetId: AddressZero,
            receivingAssetId: assetId,
            sendingChainId: (await transactionManager.chainId()).toNumber(),
            receivingChainId: (await transactionManagerReceiverSide.chainId()).toNumber(),
            callTo: AddressZero,
          },
          { shares: prepareAmount },
        );

        // User prepares
        await approveTokens(prepareAmount, user, transactionManagerReceiverSide.address, tokenA);
        const { blockNumber } = await prepareAndAssert(transaction, record, router, transactionManagerReceiverSide);

        const signature = await signFulfillTransactionPayload(transaction.transactionId, relayerFee, user);

        // Set token to revert
        (await tokenA.setShouldRevert(true)).wait();
        expect(await tokenA.shouldRevert()).to.be.true;

        await expect(
          transactionManagerReceiverSide.connect(router).fulfill(
            {
              ...transaction,
              ...record,
              preparedBlockNumber: blockNumber,
            },
            relayerFee,
            signature,
            EmptyBytes,
          ),
        ).revertedWith("transfer: SHOULD_REVERT");
      });

      it("should revert if txData.callTo != address(0) && txData.receivingAssetId != address(0) && toSend > 0 && transferAsset (to interpreter) fails", async () => {
        const prepareAmount = "100";
        const assetId = tokenA.address;
        const relayerFee = "0";

        // Add receiving liquidity
        await approveTokens(prepareAmount, router, transactionManagerReceiverSide.address, tokenA);
        await addAndAssertLiquidity(prepareAmount, assetId, router, transactionManagerReceiverSide);

        const { transaction, record } = await getTransactionData(
          {
            sendingAssetId: AddressZero,
            receivingAssetId: assetId,
            sendingChainId: (await transactionManager.chainId()).toNumber(),
            receivingChainId: (await transactionManagerReceiverSide.chainId()).toNumber(),
            callTo: counter.address,
          },
          { shares: prepareAmount },
        );

        // User prepares
        await approveTokens(prepareAmount, user, transactionManagerReceiverSide.address, tokenA);
        const { blockNumber } = await prepareAndAssert(transaction, record, router, transactionManagerReceiverSide);

        const signature = await signFulfillTransactionPayload(transaction.transactionId, relayerFee, user);

        // Set token to revert
        (await tokenA.setShouldRevert(true)).wait();
        expect(await tokenA.shouldRevert()).to.be.true;

        await expect(
          transactionManagerReceiverSide.connect(router).fulfill(
            {
              ...transaction,
              ...record,
              preparedBlockNumber: blockNumber,
            },
            relayerFee,
            signature,
            EmptyBytes,
          ),
        ).revertedWith("transfer: SHOULD_REVERT");
      });
    });

    it("happy case: user fulfills relayerFee-valued tx", async () => {
      const prepareAmount = "10";
      const assetId = AddressZero;
      const relayerFee = prepareAmount;

      // Add receiving liquidity
      await addAndAssertLiquidity(prepareAmount, assetId, router, transactionManagerReceiverSide);

      const { transaction, record } = await getTransactionData(
        {
          sendingChainId: (await transactionManager.chainId()).toNumber(),
          receivingChainId: (await transactionManagerReceiverSide.chainId()).toNumber(),
          sendingAssetId: assetId,
          receivingAssetId: assetId,
        },
        { shares: prepareAmount },
      );

      // Router prepares
      const { blockNumber } = await prepareAndAssert(transaction, record, router, transactionManagerReceiverSide);

      // User fulfills
      await fulfillAndAssert(
        transaction,
        { ...record, preparedBlockNumber: blockNumber },
        relayerFee,
        true,
        user,
        transactionManagerReceiverSide,
      );
    });

    it("happy case: user fulfills 0-valued tx", async () => {
      const prepareAmount = "0";
      const assetId = AddressZero;

      const { transaction, record } = await getTransactionData(
        {
          sendingChainId: (await transactionManager.chainId()).toNumber(),
          receivingChainId: (await transactionManagerReceiverSide.chainId()).toNumber(),
          sendingAssetId: assetId,
          receivingAssetId: assetId,
        },
        { shares: prepareAmount },
      );

      // Router prepares
      const { blockNumber } = await prepareAndAssert(transaction, record, router, transactionManagerReceiverSide);

      // User fulfills
      await fulfillAndAssert(
        transaction,
        { ...record, preparedBlockNumber: blockNumber },
        "0",
        true,
        user,
        transactionManagerReceiverSide,
      );
    });

    it("happy case: router fulfills in native asset", async () => {
      const prepareAmount = "100";
      const assetId = AddressZero;
      const relayerFee = "10";

      // Add receiving liquidity
      await addAndAssertLiquidity(prepareAmount, assetId, router, transactionManagerReceiverSide);

      const { transaction, record } = await getTransactionData(
        {
          sendingAssetId: assetId,
          receivingAssetId: assetId,
        },
        { shares: prepareAmount },
      );

      // User prepares
      const { blockNumber } = await prepareAndAssert(transaction, record, user);

      // Router fulfills
      await fulfillAndAssert(
        transaction,
        { ...record, preparedBlockNumber: blockNumber },
        relayerFee,
        false,
        router,
        transactionManager,
      );
    });

    it("happy case: router fulfills in ERC20", async () => {
      const prepareAmount = "100";
      const assetId = tokenA.address;
      const relayerFee = "10";

      // Add receiving liquidity
      await approveTokens(prepareAmount, router, transactionManagerReceiverSide.address, tokenA);
      await addAndAssertLiquidity(prepareAmount, assetId, router, transactionManagerReceiverSide);

      const { transaction, record } = await getTransactionData(
        {
          sendingAssetId: AddressZero,
          receivingAssetId: assetId,
        },
        { shares: prepareAmount },
      );

      // User prepares
      await approveTokens(prepareAmount, user, transactionManagerReceiverSide.address, tokenB);
      const { blockNumber } = await prepareAndAssert(transaction, record, user);

      // Router fulfills
      await fulfillAndAssert(
        transaction,
        { ...record, preparedBlockNumber: blockNumber },
        relayerFee,
        false,
        router,
        transactionManager,
      );
    });

    it("happy case: user fulfills in native asset with a relayer fee and no external call", async () => {
      const prepareAmount = "100";
      const assetId = AddressZero;
      const relayerFee = "10";

      // Add receiving liquidity
      await addAndAssertLiquidity(prepareAmount, assetId, router, transactionManagerReceiverSide);

      const { transaction, record } = await getTransactionData(
        {
          sendingChainId: (await transactionManager.chainId()).toNumber(),
          receivingChainId: (await transactionManagerReceiverSide.chainId()).toNumber(),
          sendingAssetId: assetId,
          receivingAssetId: assetId,
        },
        { shares: prepareAmount },
      );

      // Router prepares
      const { blockNumber } = await prepareAndAssert(transaction, record, router, transactionManagerReceiverSide);

      // User fulfills
      await fulfillAndAssert(
        transaction,
        { ...record, preparedBlockNumber: blockNumber },
        relayerFee,
        true,
        user,
        transactionManagerReceiverSide,
      );
    });

    it("happy case: user fulfills in ERC20 with a relayer fee", async () => {
      const prepareAmount = "100";
      const assetId = tokenB.address;
      const relayerFee = "10";

      // Add receiving liquidity
      await approveTokens(prepareAmount, router, transactionManagerReceiverSide.address, tokenB);
      await addAndAssertLiquidity(prepareAmount, assetId);

      const { transaction, record } = await getTransactionData(
        {
          sendingChainId: (await transactionManager.chainId()).toNumber(),
          receivingChainId: (await transactionManagerReceiverSide.chainId()).toNumber(),
          sendingAssetId: tokenA.address,
          receivingAssetId: assetId,
        },
        { shares: prepareAmount },
      );

      // Router prepares
      const { blockNumber } = await prepareAndAssert(transaction, record, router, transactionManagerReceiverSide);

      // User fulfills
      await fulfillAndAssert(
        transaction,
        { ...record, preparedBlockNumber: blockNumber },
        relayerFee,
        true,
        user,
        transactionManagerReceiverSide,
      );
    });

    it("happy case: user fulfills in ERC20 with a successful external call", async () => {
      const prepareAmount = "100";
      const assetId = tokenB.address;
      const relayerFee = "10";
      const counterAmount = BigNumber.from(prepareAmount).sub(relayerFee);

      // Get calldata
      const callData = counter.interface.encodeFunctionData("incrementAndSend", [
        assetId,
        other.address,
        counterAmount.toString(),
      ]);
      const callDataHash = utils.keccak256(callData);

      // Add receiving liquidity
      await approveTokens(prepareAmount, router, transactionManagerReceiverSide.address, tokenB);
      await addAndAssertLiquidity(prepareAmount, assetId);

      const { transaction, record } = await getTransactionData(
        {
          sendingAssetId: tokenA.address,
          receivingAssetId: assetId,
          callDataHash,
          callTo: counter.address,
        },
        { shares: prepareAmount },
      );

      // Router prepares
      const { blockNumber } = await prepareAndAssert(transaction, record, router, transactionManagerReceiverSide);

      const preExecute = await counter.count();
      const balance = await getOnchainBalance(assetId, other.address, other.provider);

      // User fulfills
      await fulfillAndAssert(
        transaction,
        { ...record, preparedBlockNumber: blockNumber },
        relayerFee,
        true,
        user,
        transactionManagerReceiverSide,
        callData,
      );

      expect(await counter.count()).to.be.eq(preExecute.add(1));
      expect(await getOnchainBalance(assetId, other.address, other.provider)).to.be.eq(balance.add(counterAmount));
    });

    it("happy case: user fulfills in native asset with a successful external call", async () => {
      const prepareAmount = "10";
      const relayerFee = "1";
      const counterAmount = BigNumber.from(prepareAmount).sub(relayerFee);

      // Get calldata
      const callData = counter.interface.encodeFunctionData("incrementAndSend", [
        AddressZero,
        other.address,
        counterAmount.toString(),
      ]);
      const callDataHash = utils.keccak256(callData);

      const { transaction, record } = await getTransactionData(
        {
          sendingAssetId: AddressZero,
          receivingAssetId: AddressZero,
          callTo: counter.address,
          callDataHash: callDataHash,
        },
        { shares: prepareAmount },
      );

      await addAndAssertLiquidity(prepareAmount, transaction.receivingAssetId, router, transactionManagerReceiverSide);
      const { blockNumber } = await prepareAndAssert(transaction, record, router, transactionManagerReceiverSide);

      const preExecute = await counter.count();
      const balance = await other.getBalance();

      await fulfillAndAssert(
        transaction,
        { ...record, preparedBlockNumber: blockNumber },
        relayerFee,
        true,
        user,
        transactionManagerReceiverSide,
        callData,
      );

      expect(await counter.count()).to.be.eq(preExecute.add(1));
      expect(await other.getBalance()).to.be.eq(balance.add(counterAmount));
    });

    it("happy case: user fulfills in ERC20 with an unsuccessful external call (sends to fallback address)", async () => {
      const prepareAmount = "100";
      const assetId = tokenB.address;
      const relayerFee = "10";
      const counterAmount = BigNumber.from(prepareAmount).sub(relayerFee);

      // Set to revert
      const revert = await counter.setShouldRevert(true);
      await revert.wait();
      expect(await counter.shouldRevert()).to.be.true;

      // Get calldata
      const callData = counter.interface.encodeFunctionData("incrementAndSend", [
        assetId,
        other.address,
        counterAmount.toString(),
      ]);
      const callDataHash = utils.keccak256(callData);

      // Add receiving liquidity
      await approveTokens(prepareAmount, router, transactionManagerReceiverSide.address, tokenB);
      await addAndAssertLiquidity(prepareAmount, assetId);

      const { transaction, record } = await getTransactionData(
        {
          sendingAssetId: tokenA.address,
          receivingAssetId: assetId,
          callDataHash,
          callTo: counter.address,
        },
        { shares: prepareAmount },
      );

      // Router prepares
      const { blockNumber } = await prepareAndAssert(transaction, record, router, transactionManagerReceiverSide);

      const preExecute = await counter.count();
      const otherBalance = await getOnchainBalance(assetId, other.address, other.provider);
      const fallbackBalance = await getOnchainBalance(assetId, transaction.receivingAddress, other.provider);

      // User fulfills
      await fulfillAndAssert(
        transaction,
        { ...record, preparedBlockNumber: blockNumber },
        relayerFee,
        true,
        user,
        transactionManagerReceiverSide,
        callData,
      );

      expect(await counter.count()).to.be.eq(preExecute);
      expect(await getOnchainBalance(assetId, other.address, other.provider)).to.be.eq(otherBalance);
      expect(await getOnchainBalance(assetId, transaction.receivingAddress, other.provider)).to.be.eq(
        fallbackBalance.add(counterAmount),
      );
    });

    it("happy case: user fulfills in native asset with an unsuccessful external call (sends to fallback address)", async () => {
      const prepareAmount = "10";
      const relayerFee = "1";
      const counterAmount = BigNumber.from(prepareAmount).sub(relayerFee);

      // Set to revert
      const revert = await counter.setShouldRevert(true);
      await revert.wait();
      expect(await counter.shouldRevert()).to.be.true;

      // Get calldata
      const callData = counter.interface.encodeFunctionData("incrementAndSend", [
        AddressZero,
        other.address,
        counterAmount.toString(),
      ]);
      const callDataHash = utils.keccak256(callData);

      const fallback = Wallet.createRandom().connect(ethers.provider);

      const { transaction, record } = await getTransactionData(
        {
          sendingAssetId: AddressZero,
          receivingAssetId: AddressZero,
          callTo: counter.address,
          callDataHash: callDataHash,
          receivingAddress: fallback.address,
        },
        { shares: prepareAmount },
      );

      await addAndAssertLiquidity(prepareAmount, transaction.receivingAssetId, router, transactionManagerReceiverSide);
      const { blockNumber } = await prepareAndAssert(transaction, record, router, transactionManagerReceiverSide);

      const preExecute = await counter.count();
      const fallbackBalance = await fallback.getBalance();
      const otherBalance = await other.getBalance();

      await fulfillAndAssert(
        transaction,
        { ...record, preparedBlockNumber: blockNumber },
        relayerFee,
        true,
        user,
        transactionManagerReceiverSide,
        callData,
      );

      expect(await counter.count()).to.be.eq(preExecute);
      expect(await other.getBalance()).to.be.eq(otherBalance);
      expect(await fallback.getBalance()).to.be.eq(fallbackBalance.add(counterAmount));
    });
  });

  describe("cancel", () => {
    it("should error if invalid txData", async () => {
      const prepareAmount = "10";
      const assetId = AddressZero;
      const relayerFee = constants.Zero;

      // Add receiving liquidity
      await addAndAssertLiquidity(prepareAmount, assetId, router, transactionManagerReceiverSide);

      const { transaction, record } = await getTransactionData({}, { shares: prepareAmount });

      const { blockNumber } = await prepareAndAssert(transaction, record, router, transactionManagerReceiverSide);

      const signature = await signCancelTransactionPayload(transaction.transactionId, relayerFee.toString(), user);
      await expect(
        transactionManagerReceiverSide
          .connect(user)
          .cancel(
            { ...transaction, shares: record.shares, expiry: record.expiry, preparedBlockNumber: 0 },
            relayerFee,
            signature,
          ),
      ).to.be.revertedWith(getContractError("cancel: INVALID_VARIANT_DATA"));
    });

    it("should error if txData.preparedBlockNumber > 0 is (already fulfilled/cancelled)", async () => {
      const prepareAmount = "10";
      const assetId = AddressZero;
      const relayerFee = constants.Zero;

      // Add receiving liquidity
      await addAndAssertLiquidity(prepareAmount, assetId, router, transactionManagerReceiverSide);

      const { transaction, record } = await getTransactionData({}, { shares: prepareAmount });

      const { blockNumber } = await prepareAndAssert(transaction, record, router, transactionManagerReceiverSide);
      // User fulfills
      await fulfillAndAssert(
        transaction,
        { ...record, preparedBlockNumber: blockNumber },
        relayerFee.toString(),
        true,
        user,
        transactionManagerReceiverSide,
      );

      const signature = await signCancelTransactionPayload(transaction.transactionId, relayerFee.toString(), user);
      await expect(
        transactionManagerReceiverSide
          .connect(user)
          .cancel(
            { ...transaction, shares: record.shares, expiry: record.expiry, preparedBlockNumber: 0 },
            relayerFee,
            signature,
          ),
      ).to.be.revertedWith(getContractError("cancel: ALREADY_COMPLETED"));
    });

    describe("sending chain reverts (returns funds to user)", () => {
      it("should fail if expiry didn't pass yet & msg.sender != router", async () => {
        const relayerFee = constants.Zero;
        const prepareAmount = "10";

        const { transaction, record } = await getTransactionData(
          {
            sendingAssetId: AddressZero,
            receivingAssetId: tokenB.address,
          },
          {
            shares: prepareAmount,
          },
        );

        const { blockNumber } = await prepareAndAssert(transaction, record, user, transactionManager);

        const signature = await signCancelTransactionPayload(transaction.transactionId, relayerFee.toString(), user);
        await expect(
          transactionManager
            .connect(receiver)
            .cancel(
              { ...transaction, shares: record.shares, expiry: record.expiry, preparedBlockNumber: blockNumber },
              relayerFee,
              signature,
            ),
        ).to.be.revertedWith(getContractError("cancel: ROUTER_MUST_CANCEL"));
      });

      it("should fail if expiry didn't pass yet & msg.sender == router & transferAsset fails", async () => {
        const relayerFee = constants.Zero;
        const prepareAmount = "10";

        const { transaction, record } = await getTransactionData(
          {
            sendingAssetId: tokenA.address,
            receivingAssetId: tokenB.address,
          },
          {
            shares: prepareAmount,
          },
        );

        await approveTokens(prepareAmount, user, transactionManager.address);

        const { blockNumber } = await prepareAndAssert(transaction, record, user, transactionManager);

        // Set should revert to true on sending asset
        await (await tokenA.setShouldRevert(true)).wait();
        expect(await tokenA.shouldRevert()).to.be.true;

        const signature = await signCancelTransactionPayload(transaction.transactionId, relayerFee.toString(), user);
        await expect(
          transactionManager
            .connect(router)
            .cancel({ ...transaction, ...record, preparedBlockNumber: blockNumber }, relayerFee, signature),
        ).to.be.revertedWith("transfer: SHOULD_REVERT");
      });

      it("should fail if is expired & relayerFee > txData.shares", async () => {
        const relayerFee = BigNumber.from(100);
        const prepareAmount = "10";

        const { transaction, record } = await getTransactionData(
          {
            sendingAssetId: AddressZero,
            receivingAssetId: tokenB.address,
          },
          {
            shares: prepareAmount,
          },
        );

        const { blockNumber } = await prepareAndAssert(transaction, record, user, transactionManager);

        await setBlockTime(+record.expiry + 1_000);
        const signature = await signCancelTransactionPayload(
          transaction.transactionId,
          relayerFee.toString(),
          receiver,
        );
        await expect(
          transactionManager
            .connect(user)
            .cancel(
              { ...transaction, shares: record.shares, expiry: record.expiry, preparedBlockNumber: blockNumber },
              relayerFee,
              signature,
            ),
        ).to.be.revertedWith(getContractError("cancel: INVALID_RELAYER_FEE"));
      });

      it("should error if is expired & relayerFee != 0 & signature is invalid & user is not sending", async () => {
        const relayerFee = BigNumber.from(1);
        const prepareAmount = "10";

        const { transaction, record } = await getTransactionData(
          {
            sendingAssetId: AddressZero,
            receivingAssetId: tokenB.address,
          },
          {
            shares: prepareAmount,
          },
        );

        const { blockNumber } = await prepareAndAssert(transaction, record, user, transactionManager);

        await setBlockTime(+record.expiry + 1_000);
        const signature = await signCancelTransactionPayload(
          transaction.transactionId,
          relayerFee.toString(),
          receiver,
        );
        await expect(
          transactionManager
            .connect(receiver)
            .cancel(
              { ...transaction, shares: record.shares, expiry: record.expiry, preparedBlockNumber: blockNumber },
              relayerFee,
              signature,
            ),
        ).to.be.revertedWith(getContractError("cancel: INVALID_SIGNATURE"));
      });

      it("should error if is expired & relayerFee != 0 & user is sending & transfer to relayer fails", async () => {
        const relayerFee = BigNumber.from(1);
        const prepareAmount = "10";

        const { transaction, record } = await getTransactionData(
          {
            sendingAssetId: tokenA.address,
            receivingAssetId: tokenB.address,
          },
          {
            shares: prepareAmount,
          },
        );

        await approveTokens(prepareAmount, user, transactionManager.address);

        const { blockNumber } = await prepareAndAssert(transaction, record, user, transactionManager);

        await (await tokenA.setShouldRevert(true)).wait();
        expect(await tokenA.shouldRevert()).to.be.true;

        await setBlockTime(+record.expiry + 1_000);
        const signature = await signCancelTransactionPayload(transaction.transactionId, relayerFee.toString(), user);
        await expect(
          transactionManager
            .connect(user)
            .cancel({ ...transaction, ...record, preparedBlockNumber: blockNumber }, relayerFee, signature),
        ).to.be.revertedWith("transfer: SHOULD_REVERT");
      });

      it("should fail if is expured & relayerFee == 0 & user is sending & transfer to user fails", async () => {
        const relayerFee = "0";
        const prepareAmount = "10";

        const { transaction, record } = await getTransactionData(
          {
            sendingAssetId: tokenA.address,
            receivingAssetId: tokenB.address,
          },
          {
            shares: prepareAmount,
          },
        );

        await approveTokens(prepareAmount, user, transactionManager.address);

        const { blockNumber } = await prepareAndAssert(transaction, record, user, transactionManager);

        await (await tokenA.setShouldRevert(true)).wait();
        expect(await tokenA.shouldRevert()).to.be.true;

        await setBlockTime(+record.expiry + 1_000);
        const signature = await signCancelTransactionPayload(transaction.transactionId, relayerFee.toString(), user);
        await expect(
          transactionManager
            .connect(user)
            .cancel({ ...transaction, ...record, preparedBlockNumber: blockNumber }, relayerFee, signature),
        ).to.be.revertedWith("transfer: SHOULD_REVERT");
      });
    });

    describe("receiving chain cancels (funds sent back to router)", () => {
      it("should error if within expiry & signature is invalid && user did not send", async () => {
        const relayerFee = BigNumber.from(1);
        const prepareAmount = "10";
        const assetId = AddressZero;

        // Add receiving liquidity
        await addAndAssertLiquidity(prepareAmount, assetId, router, transactionManagerReceiverSide);

        const { transaction, record } = await getTransactionData({}, { shares: prepareAmount });

        const { blockNumber } = await prepareAndAssert(transaction, record, router, transactionManagerReceiverSide);

        const signature = await signCancelTransactionPayload(
          transaction.transactionId,
          relayerFee.toString(),
          receiver,
        );
        await expect(
          transactionManagerReceiverSide
            .connect(receiver)
            .cancel(
              { ...transaction, shares: record.shares, expiry: record.expiry, preparedBlockNumber: blockNumber },
              relayerFee,
              signature,
            ),
        ).to.be.revertedWith(getContractError("cancel: INVALID_SIGNATURE"));
      });
    });

    it("happy case: user cancelling expired sender transfer with only relayerFee in value", async () => {
      const prepareAmount = "10";
      const relayerFee = BigNumber.from(prepareAmount);

      const { transaction, record } = await getTransactionData(
        {
          sendingAssetId: AddressZero,
        },
        { shares: prepareAmount },
      );

      const { blockNumber } = await prepareAndAssert(transaction, record, user, transactionManager);

      await setBlockTime(+record.expiry + 1_000);

      await cancelAndAssert(
        transaction,
        { ...record, preparedBlockNumber: blockNumber },
        other,
        transactionManager,
        relayerFee,
        await signCancelTransactionPayload(transaction.transactionId, relayerFee.toString(), user),
      );
    });

    it("happy case: user cancelling expired sender chain transfer without relayer && they are sending (signature invalid)", async () => {
      const prepareAmount = "10";
      const assetId = AddressZero;
      const relayerFee = constants.Zero;

      // Add receiving liquidity
      await addAndAssertLiquidity(prepareAmount, assetId, router, transactionManagerReceiverSide);

      const { transaction, record } = await getTransactionData({}, { shares: prepareAmount });

      const { blockNumber } = await prepareAndAssert(transaction, record, router, transactionManagerReceiverSide);

      await setBlockTime(+record.expiry + 1_000);

      await cancelAndAssert(
        transaction,
        { ...record, preparedBlockNumber: blockNumber },
        user,
        transactionManagerReceiverSide,
        relayerFee,
        await signCancelTransactionPayload(transaction.transactionId, relayerFee.toString(), receiver),
      );
    });

    it("happy case: user can cancel receiving chain transfer themselves with invalid signature", async () => {
      const relayerFee = BigNumber.from(1);
      const prepareAmount = "10";
      const assetId = AddressZero;

      // Add receiving liquidity
      await addAndAssertLiquidity(prepareAmount, assetId, router, transactionManagerReceiverSide);

      const { transaction, record } = await getTransactionData({}, { shares: prepareAmount });

      const { blockNumber } = await prepareAndAssert(transaction, record, router, transactionManagerReceiverSide);

      const signature = await signCancelTransactionPayload(transaction.transactionId, relayerFee.toString(), receiver);

      await cancelAndAssert(
        transaction,
        { ...record, preparedBlockNumber: blockNumber },
        user, // To avoid balance checks for eth
        transactionManagerReceiverSide,
        undefined,
        signature,
      );
    });

    it("happy case: user cancels ETH before expiry on receiving chain", async () => {
      const prepareAmount = "10";
      const assetId = AddressZero;

      // Add receiving liquidity
      await addAndAssertLiquidity(prepareAmount, assetId, router, transactionManagerReceiverSide);

      const { transaction, record } = await getTransactionData({}, { shares: prepareAmount });

      const { blockNumber } = await prepareAndAssert(transaction, record, router, transactionManagerReceiverSide);

      await cancelAndAssert(
        transaction,
        { ...record, preparedBlockNumber: blockNumber },
        user, // To avoid balance checks for eth
        transactionManagerReceiverSide,
      );
    });

    it("happy case: user cancels ERC20 before expiry on receiving chain", async () => {
      const prepareAmount = "10";

      // Add receiving liquidity
      await approveTokens(prepareAmount, router, transactionManagerReceiverSide.address, tokenB);
      await addAndAssertLiquidity(prepareAmount, tokenB.address, router, transactionManagerReceiverSide);

      const { transaction, record } = await getTransactionData(
        {
          sendingAssetId: tokenA.address,
          receivingAssetId: tokenB.address,
        },
        { shares: prepareAmount },
      );

      const { blockNumber } = await prepareAndAssert(transaction, record, router, transactionManagerReceiverSide);

      await cancelAndAssert(
        transaction,
        { ...record, preparedBlockNumber: blockNumber },
        user, // To avoid balance checks for eth
        transactionManagerReceiverSide,
      );
    });

    it("happy case: router cancels ETH before expiry on sending chain", async () => {
      const prepareAmount = "10";

      const { transaction, record } = await getTransactionData(
        {
          sendingAssetId: AddressZero,
          receivingAssetId: tokenB.address,
        },
        {
          shares: prepareAmount,
        },
      );

      const { blockNumber } = await prepareAndAssert(transaction, record, user, transactionManager);

      await cancelAndAssert(
        transaction,
        { ...record, preparedBlockNumber: blockNumber },
        router, // To avoid balance checks for eth
        transactionManager,
      );
    });

    it("happy case: router cancels ERC20 before expiry on sending chain", async () => {
      const prepareAmount = "10";

      const { transaction, record } = await getTransactionData(
        {
          sendingAssetId: tokenA.address,
          receivingAssetId: tokenB.address,
        },
        {
          shares: prepareAmount,
        },
      );

      await approveTokens(prepareAmount, user, transactionManager.address, tokenA);
      const { blockNumber } = await prepareAndAssert(transaction, record, user, transactionManager);

      await cancelAndAssert(transaction, { ...record, preparedBlockNumber: blockNumber }, router, transactionManager);
    });

    it("happy case: user cancels ETH after expiry on sending chain", async () => {
      const prepareAmount = "10";
      const assetId = AddressZero;
      const relayerFee = BigNumber.from(1);

      // Add receiving liquidity
      await addAndAssertLiquidity(prepareAmount, assetId, router, transactionManagerReceiverSide);

      const { transaction, record } = await getTransactionData({}, { shares: prepareAmount });

      const { blockNumber } = await prepareAndAssert(transaction, record, router, transactionManagerReceiverSide);

      await setBlockTime(+record.expiry + 1_000);

      await cancelAndAssert(
        transaction,
        { ...record, preparedBlockNumber: blockNumber },
        user,
        transactionManagerReceiverSide,
        relayerFee,
      );
    });

    it("happy case: user cancels ERC20 after expiry on sending chain", async () => {
      const prepareAmount = "10";
      const relayerFee = BigNumber.from(1);

      // Add receiving liquidity
      await approveTokens(prepareAmount, router, transactionManagerReceiverSide.address, tokenB);
      await addAndAssertLiquidity(prepareAmount, tokenB.address, router, transactionManagerReceiverSide);

      const { transaction, record } = await getTransactionData(
        {
          sendingAssetId: tokenA.address,
          receivingAssetId: tokenB.address,
        },
        { shares: prepareAmount },
      );

      const { blockNumber } = await prepareAndAssert(transaction, record, router, transactionManagerReceiverSide);

      await setBlockTime(+record.expiry + 1_000);
      await cancelAndAssert(
        transaction,
        { ...record, preparedBlockNumber: blockNumber },
        user,
        transactionManagerReceiverSide,
        relayerFee,
      );
    });

    it("happy case: router cancels ETH after expiry", async () => {
      const prepareAmount = "10";
      const relayerFee = BigNumber.from(1);

      const { transaction, record } = await getTransactionData(
        {
          sendingAssetId: AddressZero,
          receivingAssetId: tokenB.address,
        },
        {
          shares: prepareAmount,
        },
      );

      const { blockNumber } = await prepareAndAssert(transaction, record, user, transactionManager);

      await setBlockTime(+record.expiry + 1_000);
      await cancelAndAssert(
        transaction,
        { ...record, preparedBlockNumber: blockNumber },
        router,
        transactionManager,
        relayerFee,
      );
    });

    it("happy case: router cancels ERC20 after expiry", async () => {
      const prepareAmount = "10";
      const relayerFee = BigNumber.from(1);

      const { transaction, record } = await getTransactionData(
        {
          sendingAssetId: tokenA.address,
          receivingAssetId: tokenB.address,
        },
        {
          shares: prepareAmount,
        },
      );

      await approveTokens(prepareAmount, user, transactionManager.address, tokenA);
      const { blockNumber } = await prepareAndAssert(transaction, record, user, transactionManager);

      await setBlockTime(+record.expiry + 1_000);
      await cancelAndAssert(
        transaction,
        { ...record, preparedBlockNumber: blockNumber },
        router,
        transactionManager,
        relayerFee,
      );
    });

    it("happy case: relayer cancels at sender-side ETH after expiry", async () => {
      const prepareAmount = "10";
      const relayerFee = BigNumber.from(1);

      const { transaction, record } = await getTransactionData(
        {
          sendingAssetId: AddressZero,
          receivingAssetId: tokenB.address,
        },
        {
          shares: prepareAmount,
        },
      );

      const { blockNumber } = await prepareAndAssert(transaction, record, user, transactionManager);

      await setBlockTime(+record.expiry + 1_000);
      await cancelAndAssert(
        transaction,
        { ...record, preparedBlockNumber: blockNumber },
        other,
        transactionManager,
        relayerFee,
      );
    });

    it("happy case: relayer cancels at receiver-side ETH after expiry", async () => {
      const prepareAmount = "10";
      const assetId = AddressZero;
      const relayerFee = BigNumber.from(1);

      // Add receiving liquidity
      await addAndAssertLiquidity(prepareAmount, assetId, router, transactionManagerReceiverSide);

      const { transaction, record } = await getTransactionData({}, { shares: prepareAmount });

      const { blockNumber } = await prepareAndAssert(transaction, record, router, transactionManagerReceiverSide);

      await setBlockTime(+record.expiry + 1_000);

      await cancelAndAssert(
        transaction,
        { ...record, preparedBlockNumber: blockNumber },
        other,
        transactionManagerReceiverSide,
        relayerFee,
      );
    });
  });
});<|MERGE_RESOLUTION|>--- conflicted
+++ resolved
@@ -15,15 +15,9 @@
 import { Wallet, BigNumber, BigNumberish, constants, Contract, ContractReceipt, utils } from "ethers";
 
 // import types
-<<<<<<< HEAD
-import { FulfillInterpreter, Counter, TransactionManager, RevertableERC20, ERC20 } from "../typechain";
-import { getOnchainBalance } from "./utils";
 import { getContractError } from "../src/errors";
-=======
 import { Counter, TransactionManager, RevertableERC20, ERC20 } from "../typechain";
 import { assertReceiptEvent, getOnchainBalance, setBlockTime, transferOwnershipOnContract } from "./utils";
-import { getContractError } from "../src";
->>>>>>> 60eb3a28
 
 const { AddressZero } = constants;
 const EmptyBytes = "0x";
@@ -127,13 +121,8 @@
     const day = 24 * 60 * 60;
     const block = await ethers.provider.getBlock("latest");
     const record = {
-<<<<<<< HEAD
       shares: "10",
-      expiry: Math.floor(Date.now() / 1000) + day + 5_000,
-=======
-      amount: "10",
       expiry: block.timestamp + day + 5_000,
->>>>>>> 60eb3a28
       preparedBlockNumber: 10,
       ...recordOverrides,
     };
@@ -591,7 +580,6 @@
     });
   });
 
-<<<<<<< HEAD
   describe("getAmountFromShares", () => {
     it("should work for 0 shares", async () => {
       await addAndAssertLiquidity(1000, AddressZero, router, transactionManager);
@@ -622,14 +610,9 @@
     });
   });
 
-  describe("renounce", () => {
-    it("should fail if not called by owner", async () => {
-      await expect(transactionManager.connect(other).renounce()).to.be.revertedWith("Ownable: caller is not the owner");
-=======
   describe("renounced", () => {
     it("should return false if owner is not renounced", async () => {
       expect(await transactionManager.renounced()).to.be.false;
->>>>>>> 60eb3a28
     });
 
     it("should return true if owner is renounced", async () => {
@@ -1009,12 +992,8 @@
       await expect(
         transactionManager
           .connect(user)
-<<<<<<< HEAD
           .prepare(transaction, record.shares, expiry, EmptyBytes, EmptyBytes, EmptyBytes, {
             value: record.shares,
-=======
-          .prepare(transaction, record.amount, expiry, EmptyBytes, EmptyBytes, EmptyBytes, {
-            value: record.amount,
           }),
       ).to.be.revertedWith(getContractError("prepare: TIMEOUT_TOO_LOW"));
     });
@@ -1028,7 +1007,6 @@
           .connect(user)
           .prepare(transaction, record.amount, expiry, EmptyBytes, EmptyBytes, EmptyBytes, {
             value: record.amount,
->>>>>>> 60eb3a28
           }),
       ).to.be.revertedWith(getContractError("prepare: TIMEOUT_TOO_LOW"));
     });
@@ -1129,9 +1107,6 @@
       });
     });
 
-<<<<<<< HEAD
-    describe("failures when preparing on the receiving chain", () => {
-=======
     describe("failures when preparing on the router chain", () => {
       it("should fail if the callTo is not empty and not a contract", async () => {
         const { transaction, record } = await getTransactionData({
@@ -1155,7 +1130,6 @@
         ).to.be.revertedWith(getContractError("prepare: BAD_ASSET"));
       });
 
->>>>>>> 60eb3a28
       it("should fail if msg.sender != invariantData.router", async () => {
         const { transaction, record } = await getTransactionData();
 
@@ -1248,12 +1222,8 @@
           receivingAssetId: tokenB.address,
         },
         {
-<<<<<<< HEAD
           shares: prepareAmount,
-=======
-          amount: prepareAmount,
           expiry: timestamp + tenDays, // increase expiry to 10 days in future because fast-forwarded
->>>>>>> 60eb3a28
         },
       );
     });
@@ -1279,12 +1249,8 @@
           receivingAssetId: tokenB.address,
         },
         {
-<<<<<<< HEAD
           shares: prepareAmount,
-=======
-          amount: prepareAmount,
           expiry: timestamp + tenDays, // increase expiry to 10 days in future because fast-forwarded
->>>>>>> 60eb3a28
         },
       );
     });
