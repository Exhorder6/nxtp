--- conflicted
+++ resolved
@@ -28,11 +28,7 @@
 import * as config from "../src/config";
 import { TransactionStatus } from "../src/graphqlsdk";
 import * as handlerUtils from "../src/handler";
-<<<<<<< HEAD
-import { fakeConfig, senderPrepareData, receiverFulfillDataMock, fakeTxReceipt } from "./utils";
-=======
 import { fakeConfig } from "./utils";
->>>>>>> e39018f6
 import { parseEther } from "@ethersproject/units";
 import { okAsync } from "neverthrow";
 
