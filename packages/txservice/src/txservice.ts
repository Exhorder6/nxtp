--- conflicted
+++ resolved
@@ -125,14 +125,9 @@
 
     try {
       while (!transaction.didFinish()) {
+        // Submit step.
         try {
-          // TODO: Perform submit within the handle method?
-          this.logger.debug(
-            { method, methodId, requestContext },
-            `(${transaction.id}, ${transaction.attempt}) Submitting tx...`,
-          );
-          await transaction.submit();
-          this.handleSubmit(transaction, requestContext);
+          await this.submitTransaction(transaction, requestContext);
         } catch (error) {
           this.logger.warn(
             { method, methodId, requestContext },
@@ -150,23 +145,17 @@
           }
         }
 
+        // Confirm step.
         try {
-          // TODO: Perform submit within the handle method?
-          this.logger.debug(
-            { method, methodId, requestContext },
-            `(${transaction.id}, ${transaction.attempt}) Confirming tx...`,
-          );
-          await transaction.confirm();
-<<<<<<< HEAD
-          this.handleConfirm(transaction, requestContext);
-=======
->>>>>>> 6ef1012a
+          await this.confirmTransaction(transaction, requestContext);
         } catch (error) {
-          this.logger.debug(
+          this.logger.warn(
             { method, methodId, requestContext },
             `(${transaction.id}, ${transaction.attempt}) ${error}`,
           );
           if (error instanceof TimeoutError) {
+            // This will bump gas price and loop back around starting at the
+            // submit step.
             transaction.bumpGasPrice();
           } else {
             throw error;
@@ -178,15 +167,12 @@
       throw error;
     }
 
-    // Success!
-    this.handleConfirm(transaction, requestContext);
     return transaction.receipt!;
   }
 
   /**
    * Create a non-state changing contract call. Returns hexdata that needs to be decoded.
    *
-   * @param chainId - Chain to read from
    * @param tx - Data to read
    * @param tx.chainId - Chain to read transaction on
    * @param tx.to - Address to execute read on
@@ -330,9 +316,10 @@
    * Handle logging and event emitting on tx submit attempt.
    * @param response The transaction response received back from that attempt.
    */
-  private handleSubmit(transaction: Transaction, requestContext: RequestContext) {
+  private async submitTransaction(transaction: Transaction, requestContext: RequestContext) {
     const method = this.sendTx.name;
-    const response = transaction.latestResponse;
+    this.logger.info({ method, requestContext }, `(${transaction.id}, ${transaction.attempt}) Submitting tx...`);
+    const response = await transaction.submit();
     this.logger.info(
       {
         method,
@@ -342,7 +329,7 @@
         nonce: response.nonce,
         requestContext,
       },
-      "Transaction submitted.",
+      "Tx submitted.",
     );
     this.evts[NxtpTxServiceEvents.TransactionAttemptSubmitted].post({ response });
   }
@@ -351,10 +338,26 @@
    * Handle logging and event emitting on tx confirmation.
    * @param receipt The transaction receipt received back.
    */
-  private handleConfirm(transaction: Transaction, requestContext: RequestContext) {
+  private async confirmTransaction(transaction: Transaction, requestContext: RequestContext) {
     const method = this.sendTx.name;
-    const receipt = transaction.receipt!;
-    this.logger.info({ method, id: transaction.id, requestContext, receipt }, "Transaction mined.");
+    this.logger.info({ method, requestContext }, `(${transaction.id}, ${transaction.attempt}) Confirming tx...`);
+    const receipt = await transaction.confirm();
+    this.logger.info(
+      {
+        method,
+        id: transaction.id,
+        requestContext,
+        receipt: {
+          to: receipt.to,
+          from: receipt.from,
+          gasUsed: receipt.gasUsed.toString(),
+          contractAddress: receipt.contractAddress,
+          transactionHash: receipt.transactionHash,
+          blockHash: receipt.blockHash,
+        },
+      },
+      "Tx mined.",
+    );
     this.evts[NxtpTxServiceEvents.TransactionConfirmed].post({ receipt });
   }
 
@@ -367,9 +370,9 @@
   private handleFail(error: TransactionError, transaction: Transaction, requestContext: RequestContext) {
     const method = this.sendTx.name;
     const receipt = transaction.receipt;
-    this.logger.debug(
+    this.logger.error(
       { method, id: transaction.id, receipt, requestContext, error: jsonifyError(error) },
-      "Transaction failed.",
+      "Tx failed.",
     );
     this.evts[NxtpTxServiceEvents.TransactionFailed].post({ error, receipt });
   }
