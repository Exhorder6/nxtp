--- conflicted
+++ resolved
@@ -6,11 +6,7 @@
 _tmp
 build
 dist*
-<<<<<<< HEAD
-# lib*
-=======
 lib*
->>>>>>> e39018f6
 coverage
 node_modules*
 *.tsBuildInfo
