import { GraphQLClient } from 'graphql-request';
import * as Dom from 'graphql-request/dist/types.dom';
import gql from 'graphql-tag';
export type Maybe<T> = T | null;
export type Exact<T extends { [key: string]: unknown }> = { [K in keyof T]: T[K] };
export type MakeOptional<T, K extends keyof T> = Omit<T, K> & { [SubKey in K]?: Maybe<T[SubKey]> };
export type MakeMaybe<T, K extends keyof T> = Omit<T, K> & { [SubKey in K]: Maybe<T[SubKey]> };
/** All built-in and custom scalars, mapped to their actual values */
export type Scalars = {
  ID: string;
  String: string;
  Boolean: boolean;
  Int: number;
  Float: number;
  BigDecimal: any;
  BigInt: any;
  Bytes: any;
};




export type AssetBalance = {
  __typename?: 'AssetBalance';
  id: Scalars['ID'];
  amount: Scalars['BigInt'];
  router: Router;
};

export type AssetBalance_Filter = {
  id?: Maybe<Scalars['ID']>;
  id_not?: Maybe<Scalars['ID']>;
  id_gt?: Maybe<Scalars['ID']>;
  id_lt?: Maybe<Scalars['ID']>;
  id_gte?: Maybe<Scalars['ID']>;
  id_lte?: Maybe<Scalars['ID']>;
  id_in?: Maybe<Array<Scalars['ID']>>;
  id_not_in?: Maybe<Array<Scalars['ID']>>;
  amount?: Maybe<Scalars['BigInt']>;
  amount_not?: Maybe<Scalars['BigInt']>;
  amount_gt?: Maybe<Scalars['BigInt']>;
  amount_lt?: Maybe<Scalars['BigInt']>;
  amount_gte?: Maybe<Scalars['BigInt']>;
  amount_lte?: Maybe<Scalars['BigInt']>;
  amount_in?: Maybe<Array<Scalars['BigInt']>>;
  amount_not_in?: Maybe<Array<Scalars['BigInt']>>;
  router?: Maybe<Scalars['String']>;
  router_not?: Maybe<Scalars['String']>;
  router_gt?: Maybe<Scalars['String']>;
  router_lt?: Maybe<Scalars['String']>;
  router_gte?: Maybe<Scalars['String']>;
  router_lte?: Maybe<Scalars['String']>;
  router_in?: Maybe<Array<Scalars['String']>>;
  router_not_in?: Maybe<Array<Scalars['String']>>;
  router_contains?: Maybe<Scalars['String']>;
  router_not_contains?: Maybe<Scalars['String']>;
  router_starts_with?: Maybe<Scalars['String']>;
  router_not_starts_with?: Maybe<Scalars['String']>;
  router_ends_with?: Maybe<Scalars['String']>;
  router_not_ends_with?: Maybe<Scalars['String']>;
};

export enum AssetBalance_OrderBy {
  Id = 'id',
  Amount = 'amount',
  Router = 'router'
}



export type Block_Height = {
  hash?: Maybe<Scalars['Bytes']>;
  number?: Maybe<Scalars['Int']>;
};


export enum OrderDirection {
  Asc = 'asc',
  Desc = 'desc'
}

export type Query = {
  __typename?: 'Query';
  assetBalance?: Maybe<AssetBalance>;
  assetBalances: Array<AssetBalance>;
  router?: Maybe<Router>;
  routers: Array<Router>;
  transaction?: Maybe<Transaction>;
  transactions: Array<Transaction>;
  user?: Maybe<User>;
  users: Array<User>;
  /** Access to subgraph metadata */
  _meta?: Maybe<_Meta_>;
};


export type QueryAssetBalanceArgs = {
  id: Scalars['ID'];
  block?: Maybe<Block_Height>;
};


export type QueryAssetBalancesArgs = {
  skip?: Maybe<Scalars['Int']>;
  first?: Maybe<Scalars['Int']>;
  orderBy?: Maybe<AssetBalance_OrderBy>;
  orderDirection?: Maybe<OrderDirection>;
  where?: Maybe<AssetBalance_Filter>;
  block?: Maybe<Block_Height>;
};


export type QueryRouterArgs = {
  id: Scalars['ID'];
  block?: Maybe<Block_Height>;
};


export type QueryRoutersArgs = {
  skip?: Maybe<Scalars['Int']>;
  first?: Maybe<Scalars['Int']>;
  orderBy?: Maybe<Router_OrderBy>;
  orderDirection?: Maybe<OrderDirection>;
  where?: Maybe<Router_Filter>;
  block?: Maybe<Block_Height>;
};


export type QueryTransactionArgs = {
  id: Scalars['ID'];
  block?: Maybe<Block_Height>;
};


export type QueryTransactionsArgs = {
  skip?: Maybe<Scalars['Int']>;
  first?: Maybe<Scalars['Int']>;
  orderBy?: Maybe<Transaction_OrderBy>;
  orderDirection?: Maybe<OrderDirection>;
  where?: Maybe<Transaction_Filter>;
  block?: Maybe<Block_Height>;
};


export type QueryUserArgs = {
  id: Scalars['ID'];
  block?: Maybe<Block_Height>;
};


export type QueryUsersArgs = {
  skip?: Maybe<Scalars['Int']>;
  first?: Maybe<Scalars['Int']>;
  orderBy?: Maybe<User_OrderBy>;
  orderDirection?: Maybe<OrderDirection>;
  where?: Maybe<User_Filter>;
  block?: Maybe<Block_Height>;
};


export type Query_MetaArgs = {
  block?: Maybe<Block_Height>;
};

export type Router = {
  __typename?: 'Router';
  id: Scalars['ID'];
  assetBalances: Array<AssetBalance>;
  transactions: Array<Transaction>;
};


export type RouterAssetBalancesArgs = {
  skip?: Maybe<Scalars['Int']>;
  first?: Maybe<Scalars['Int']>;
  orderBy?: Maybe<AssetBalance_OrderBy>;
  orderDirection?: Maybe<OrderDirection>;
  where?: Maybe<AssetBalance_Filter>;
};


export type RouterTransactionsArgs = {
  skip?: Maybe<Scalars['Int']>;
  first?: Maybe<Scalars['Int']>;
  orderBy?: Maybe<Transaction_OrderBy>;
  orderDirection?: Maybe<OrderDirection>;
  where?: Maybe<Transaction_Filter>;
};

export type Router_Filter = {
  id?: Maybe<Scalars['ID']>;
  id_not?: Maybe<Scalars['ID']>;
  id_gt?: Maybe<Scalars['ID']>;
  id_lt?: Maybe<Scalars['ID']>;
  id_gte?: Maybe<Scalars['ID']>;
  id_lte?: Maybe<Scalars['ID']>;
  id_in?: Maybe<Array<Scalars['ID']>>;
  id_not_in?: Maybe<Array<Scalars['ID']>>;
};

export enum Router_OrderBy {
  Id = 'id',
  AssetBalances = 'assetBalances',
  Transactions = 'transactions'
}

export type Subscription = {
  __typename?: 'Subscription';
  assetBalance?: Maybe<AssetBalance>;
  assetBalances: Array<AssetBalance>;
  router?: Maybe<Router>;
  routers: Array<Router>;
  transaction?: Maybe<Transaction>;
  transactions: Array<Transaction>;
  user?: Maybe<User>;
  users: Array<User>;
  /** Access to subgraph metadata */
  _meta?: Maybe<_Meta_>;
};


export type SubscriptionAssetBalanceArgs = {
  id: Scalars['ID'];
  block?: Maybe<Block_Height>;
};


export type SubscriptionAssetBalancesArgs = {
  skip?: Maybe<Scalars['Int']>;
  first?: Maybe<Scalars['Int']>;
  orderBy?: Maybe<AssetBalance_OrderBy>;
  orderDirection?: Maybe<OrderDirection>;
  where?: Maybe<AssetBalance_Filter>;
  block?: Maybe<Block_Height>;
};


export type SubscriptionRouterArgs = {
  id: Scalars['ID'];
  block?: Maybe<Block_Height>;
};


export type SubscriptionRoutersArgs = {
  skip?: Maybe<Scalars['Int']>;
  first?: Maybe<Scalars['Int']>;
  orderBy?: Maybe<Router_OrderBy>;
  orderDirection?: Maybe<OrderDirection>;
  where?: Maybe<Router_Filter>;
  block?: Maybe<Block_Height>;
};


export type SubscriptionTransactionArgs = {
  id: Scalars['ID'];
  block?: Maybe<Block_Height>;
};


export type SubscriptionTransactionsArgs = {
  skip?: Maybe<Scalars['Int']>;
  first?: Maybe<Scalars['Int']>;
  orderBy?: Maybe<Transaction_OrderBy>;
  orderDirection?: Maybe<OrderDirection>;
  where?: Maybe<Transaction_Filter>;
  block?: Maybe<Block_Height>;
};


export type SubscriptionUserArgs = {
  id: Scalars['ID'];
  block?: Maybe<Block_Height>;
};


export type SubscriptionUsersArgs = {
  skip?: Maybe<Scalars['Int']>;
  first?: Maybe<Scalars['Int']>;
  orderBy?: Maybe<User_OrderBy>;
  orderDirection?: Maybe<OrderDirection>;
  where?: Maybe<User_Filter>;
  block?: Maybe<Block_Height>;
};


export type Subscription_MetaArgs = {
  block?: Maybe<Block_Height>;
};

export type Transaction = {
  __typename?: 'Transaction';
  id: Scalars['ID'];
  transactionHash: Scalars['Bytes'];
  status: TransactionStatus;
  chainId: Scalars['BigInt'];
  user: User;
  router: Router;
  sendingAssetId: Scalars['Bytes'];
  receivingAssetId: Scalars['Bytes'];
  sendingChainFallback: Scalars['Bytes'];
  callTo: Scalars['Bytes'];
  receivingAddress: Scalars['Bytes'];
  callDataHash: Scalars['Bytes'];
  transactionId: Scalars['Bytes'];
  sendingChainId: Scalars['BigInt'];
  receivingChainId: Scalars['BigInt'];
  amount: Scalars['BigInt'];
  expiry: Scalars['BigInt'];
  preparedBlockNumber: Scalars['BigInt'];
  encryptedCallData: Scalars['String'];
  prepareCaller?: Maybe<Scalars['Bytes']>;
  bidSignature: Scalars['Bytes'];
  encodedBid: Scalars['Bytes'];
  relayerFee?: Maybe<Scalars['BigInt']>;
  signature?: Maybe<Scalars['Bytes']>;
  callData?: Maybe<Scalars['String']>;
  fulfillCaller?: Maybe<Scalars['Bytes']>;
  cancelCaller?: Maybe<Scalars['Bytes']>;
};

export enum TransactionStatus {
  Prepared = 'Prepared',
  Fulfilled = 'Fulfilled',
  Cancelled = 'Cancelled'
}

export type Transaction_Filter = {
  id?: Maybe<Scalars['ID']>;
  id_not?: Maybe<Scalars['ID']>;
  id_gt?: Maybe<Scalars['ID']>;
  id_lt?: Maybe<Scalars['ID']>;
  id_gte?: Maybe<Scalars['ID']>;
  id_lte?: Maybe<Scalars['ID']>;
  id_in?: Maybe<Array<Scalars['ID']>>;
  id_not_in?: Maybe<Array<Scalars['ID']>>;
  transactionHash?: Maybe<Scalars['Bytes']>;
  transactionHash_not?: Maybe<Scalars['Bytes']>;
  transactionHash_in?: Maybe<Array<Scalars['Bytes']>>;
  transactionHash_not_in?: Maybe<Array<Scalars['Bytes']>>;
  transactionHash_contains?: Maybe<Scalars['Bytes']>;
  transactionHash_not_contains?: Maybe<Scalars['Bytes']>;
  status?: Maybe<TransactionStatus>;
  status_not?: Maybe<TransactionStatus>;
  chainId?: Maybe<Scalars['BigInt']>;
  chainId_not?: Maybe<Scalars['BigInt']>;
  chainId_gt?: Maybe<Scalars['BigInt']>;
  chainId_lt?: Maybe<Scalars['BigInt']>;
  chainId_gte?: Maybe<Scalars['BigInt']>;
  chainId_lte?: Maybe<Scalars['BigInt']>;
  chainId_in?: Maybe<Array<Scalars['BigInt']>>;
  chainId_not_in?: Maybe<Array<Scalars['BigInt']>>;
  user?: Maybe<Scalars['String']>;
  user_not?: Maybe<Scalars['String']>;
  user_gt?: Maybe<Scalars['String']>;
  user_lt?: Maybe<Scalars['String']>;
  user_gte?: Maybe<Scalars['String']>;
  user_lte?: Maybe<Scalars['String']>;
  user_in?: Maybe<Array<Scalars['String']>>;
  user_not_in?: Maybe<Array<Scalars['String']>>;
  user_contains?: Maybe<Scalars['String']>;
  user_not_contains?: Maybe<Scalars['String']>;
  user_starts_with?: Maybe<Scalars['String']>;
  user_not_starts_with?: Maybe<Scalars['String']>;
  user_ends_with?: Maybe<Scalars['String']>;
  user_not_ends_with?: Maybe<Scalars['String']>;
  router?: Maybe<Scalars['String']>;
  router_not?: Maybe<Scalars['String']>;
  router_gt?: Maybe<Scalars['String']>;
  router_lt?: Maybe<Scalars['String']>;
  router_gte?: Maybe<Scalars['String']>;
  router_lte?: Maybe<Scalars['String']>;
  router_in?: Maybe<Array<Scalars['String']>>;
  router_not_in?: Maybe<Array<Scalars['String']>>;
  router_contains?: Maybe<Scalars['String']>;
  router_not_contains?: Maybe<Scalars['String']>;
  router_starts_with?: Maybe<Scalars['String']>;
  router_not_starts_with?: Maybe<Scalars['String']>;
  router_ends_with?: Maybe<Scalars['String']>;
  router_not_ends_with?: Maybe<Scalars['String']>;
  sendingAssetId?: Maybe<Scalars['Bytes']>;
  sendingAssetId_not?: Maybe<Scalars['Bytes']>;
  sendingAssetId_in?: Maybe<Array<Scalars['Bytes']>>;
  sendingAssetId_not_in?: Maybe<Array<Scalars['Bytes']>>;
  sendingAssetId_contains?: Maybe<Scalars['Bytes']>;
  sendingAssetId_not_contains?: Maybe<Scalars['Bytes']>;
  receivingAssetId?: Maybe<Scalars['Bytes']>;
  receivingAssetId_not?: Maybe<Scalars['Bytes']>;
  receivingAssetId_in?: Maybe<Array<Scalars['Bytes']>>;
  receivingAssetId_not_in?: Maybe<Array<Scalars['Bytes']>>;
  receivingAssetId_contains?: Maybe<Scalars['Bytes']>;
  receivingAssetId_not_contains?: Maybe<Scalars['Bytes']>;
  sendingChainFallback?: Maybe<Scalars['Bytes']>;
  sendingChainFallback_not?: Maybe<Scalars['Bytes']>;
  sendingChainFallback_in?: Maybe<Array<Scalars['Bytes']>>;
  sendingChainFallback_not_in?: Maybe<Array<Scalars['Bytes']>>;
  sendingChainFallback_contains?: Maybe<Scalars['Bytes']>;
  sendingChainFallback_not_contains?: Maybe<Scalars['Bytes']>;
  callTo?: Maybe<Scalars['Bytes']>;
  callTo_not?: Maybe<Scalars['Bytes']>;
  callTo_in?: Maybe<Array<Scalars['Bytes']>>;
  callTo_not_in?: Maybe<Array<Scalars['Bytes']>>;
  callTo_contains?: Maybe<Scalars['Bytes']>;
  callTo_not_contains?: Maybe<Scalars['Bytes']>;
  receivingAddress?: Maybe<Scalars['Bytes']>;
  receivingAddress_not?: Maybe<Scalars['Bytes']>;
  receivingAddress_in?: Maybe<Array<Scalars['Bytes']>>;
  receivingAddress_not_in?: Maybe<Array<Scalars['Bytes']>>;
  receivingAddress_contains?: Maybe<Scalars['Bytes']>;
  receivingAddress_not_contains?: Maybe<Scalars['Bytes']>;
  callDataHash?: Maybe<Scalars['Bytes']>;
  callDataHash_not?: Maybe<Scalars['Bytes']>;
  callDataHash_in?: Maybe<Array<Scalars['Bytes']>>;
  callDataHash_not_in?: Maybe<Array<Scalars['Bytes']>>;
  callDataHash_contains?: Maybe<Scalars['Bytes']>;
  callDataHash_not_contains?: Maybe<Scalars['Bytes']>;
  transactionId?: Maybe<Scalars['Bytes']>;
  transactionId_not?: Maybe<Scalars['Bytes']>;
  transactionId_in?: Maybe<Array<Scalars['Bytes']>>;
  transactionId_not_in?: Maybe<Array<Scalars['Bytes']>>;
  transactionId_contains?: Maybe<Scalars['Bytes']>;
  transactionId_not_contains?: Maybe<Scalars['Bytes']>;
  sendingChainId?: Maybe<Scalars['BigInt']>;
  sendingChainId_not?: Maybe<Scalars['BigInt']>;
  sendingChainId_gt?: Maybe<Scalars['BigInt']>;
  sendingChainId_lt?: Maybe<Scalars['BigInt']>;
  sendingChainId_gte?: Maybe<Scalars['BigInt']>;
  sendingChainId_lte?: Maybe<Scalars['BigInt']>;
  sendingChainId_in?: Maybe<Array<Scalars['BigInt']>>;
  sendingChainId_not_in?: Maybe<Array<Scalars['BigInt']>>;
  receivingChainId?: Maybe<Scalars['BigInt']>;
  receivingChainId_not?: Maybe<Scalars['BigInt']>;
  receivingChainId_gt?: Maybe<Scalars['BigInt']>;
  receivingChainId_lt?: Maybe<Scalars['BigInt']>;
  receivingChainId_gte?: Maybe<Scalars['BigInt']>;
  receivingChainId_lte?: Maybe<Scalars['BigInt']>;
  receivingChainId_in?: Maybe<Array<Scalars['BigInt']>>;
  receivingChainId_not_in?: Maybe<Array<Scalars['BigInt']>>;
  amount?: Maybe<Scalars['BigInt']>;
  amount_not?: Maybe<Scalars['BigInt']>;
  amount_gt?: Maybe<Scalars['BigInt']>;
  amount_lt?: Maybe<Scalars['BigInt']>;
  amount_gte?: Maybe<Scalars['BigInt']>;
  amount_lte?: Maybe<Scalars['BigInt']>;
  amount_in?: Maybe<Array<Scalars['BigInt']>>;
  amount_not_in?: Maybe<Array<Scalars['BigInt']>>;
  expiry?: Maybe<Scalars['BigInt']>;
  expiry_not?: Maybe<Scalars['BigInt']>;
  expiry_gt?: Maybe<Scalars['BigInt']>;
  expiry_lt?: Maybe<Scalars['BigInt']>;
  expiry_gte?: Maybe<Scalars['BigInt']>;
  expiry_lte?: Maybe<Scalars['BigInt']>;
  expiry_in?: Maybe<Array<Scalars['BigInt']>>;
  expiry_not_in?: Maybe<Array<Scalars['BigInt']>>;
  preparedBlockNumber?: Maybe<Scalars['BigInt']>;
  preparedBlockNumber_not?: Maybe<Scalars['BigInt']>;
  preparedBlockNumber_gt?: Maybe<Scalars['BigInt']>;
  preparedBlockNumber_lt?: Maybe<Scalars['BigInt']>;
  preparedBlockNumber_gte?: Maybe<Scalars['BigInt']>;
  preparedBlockNumber_lte?: Maybe<Scalars['BigInt']>;
  preparedBlockNumber_in?: Maybe<Array<Scalars['BigInt']>>;
  preparedBlockNumber_not_in?: Maybe<Array<Scalars['BigInt']>>;
  encryptedCallData?: Maybe<Scalars['String']>;
  encryptedCallData_not?: Maybe<Scalars['String']>;
  encryptedCallData_gt?: Maybe<Scalars['String']>;
  encryptedCallData_lt?: Maybe<Scalars['String']>;
  encryptedCallData_gte?: Maybe<Scalars['String']>;
  encryptedCallData_lte?: Maybe<Scalars['String']>;
  encryptedCallData_in?: Maybe<Array<Scalars['String']>>;
  encryptedCallData_not_in?: Maybe<Array<Scalars['String']>>;
  encryptedCallData_contains?: Maybe<Scalars['String']>;
  encryptedCallData_not_contains?: Maybe<Scalars['String']>;
  encryptedCallData_starts_with?: Maybe<Scalars['String']>;
  encryptedCallData_not_starts_with?: Maybe<Scalars['String']>;
  encryptedCallData_ends_with?: Maybe<Scalars['String']>;
  encryptedCallData_not_ends_with?: Maybe<Scalars['String']>;
  prepareCaller?: Maybe<Scalars['Bytes']>;
  prepareCaller_not?: Maybe<Scalars['Bytes']>;
  prepareCaller_in?: Maybe<Array<Scalars['Bytes']>>;
  prepareCaller_not_in?: Maybe<Array<Scalars['Bytes']>>;
  prepareCaller_contains?: Maybe<Scalars['Bytes']>;
  prepareCaller_not_contains?: Maybe<Scalars['Bytes']>;
  bidSignature?: Maybe<Scalars['Bytes']>;
  bidSignature_not?: Maybe<Scalars['Bytes']>;
  bidSignature_in?: Maybe<Array<Scalars['Bytes']>>;
  bidSignature_not_in?: Maybe<Array<Scalars['Bytes']>>;
  bidSignature_contains?: Maybe<Scalars['Bytes']>;
  bidSignature_not_contains?: Maybe<Scalars['Bytes']>;
  encodedBid?: Maybe<Scalars['Bytes']>;
  encodedBid_not?: Maybe<Scalars['Bytes']>;
  encodedBid_in?: Maybe<Array<Scalars['Bytes']>>;
  encodedBid_not_in?: Maybe<Array<Scalars['Bytes']>>;
  encodedBid_contains?: Maybe<Scalars['Bytes']>;
  encodedBid_not_contains?: Maybe<Scalars['Bytes']>;
  relayerFee?: Maybe<Scalars['BigInt']>;
  relayerFee_not?: Maybe<Scalars['BigInt']>;
  relayerFee_gt?: Maybe<Scalars['BigInt']>;
  relayerFee_lt?: Maybe<Scalars['BigInt']>;
  relayerFee_gte?: Maybe<Scalars['BigInt']>;
  relayerFee_lte?: Maybe<Scalars['BigInt']>;
  relayerFee_in?: Maybe<Array<Scalars['BigInt']>>;
  relayerFee_not_in?: Maybe<Array<Scalars['BigInt']>>;
  signature?: Maybe<Scalars['Bytes']>;
  signature_not?: Maybe<Scalars['Bytes']>;
  signature_in?: Maybe<Array<Scalars['Bytes']>>;
  signature_not_in?: Maybe<Array<Scalars['Bytes']>>;
  signature_contains?: Maybe<Scalars['Bytes']>;
  signature_not_contains?: Maybe<Scalars['Bytes']>;
  callData?: Maybe<Scalars['String']>;
  callData_not?: Maybe<Scalars['String']>;
  callData_gt?: Maybe<Scalars['String']>;
  callData_lt?: Maybe<Scalars['String']>;
  callData_gte?: Maybe<Scalars['String']>;
  callData_lte?: Maybe<Scalars['String']>;
  callData_in?: Maybe<Array<Scalars['String']>>;
  callData_not_in?: Maybe<Array<Scalars['String']>>;
  callData_contains?: Maybe<Scalars['String']>;
  callData_not_contains?: Maybe<Scalars['String']>;
  callData_starts_with?: Maybe<Scalars['String']>;
  callData_not_starts_with?: Maybe<Scalars['String']>;
  callData_ends_with?: Maybe<Scalars['String']>;
  callData_not_ends_with?: Maybe<Scalars['String']>;
  fulfillCaller?: Maybe<Scalars['Bytes']>;
  fulfillCaller_not?: Maybe<Scalars['Bytes']>;
  fulfillCaller_in?: Maybe<Array<Scalars['Bytes']>>;
  fulfillCaller_not_in?: Maybe<Array<Scalars['Bytes']>>;
  fulfillCaller_contains?: Maybe<Scalars['Bytes']>;
  fulfillCaller_not_contains?: Maybe<Scalars['Bytes']>;
  cancelCaller?: Maybe<Scalars['Bytes']>;
  cancelCaller_not?: Maybe<Scalars['Bytes']>;
  cancelCaller_in?: Maybe<Array<Scalars['Bytes']>>;
  cancelCaller_not_in?: Maybe<Array<Scalars['Bytes']>>;
  cancelCaller_contains?: Maybe<Scalars['Bytes']>;
  cancelCaller_not_contains?: Maybe<Scalars['Bytes']>;
};

export enum Transaction_OrderBy {
  Id = 'id',
  TransactionHash = 'transactionHash',
  Status = 'status',
  ChainId = 'chainId',
  User = 'user',
  Router = 'router',
  SendingAssetId = 'sendingAssetId',
  ReceivingAssetId = 'receivingAssetId',
  SendingChainFallback = 'sendingChainFallback',
  CallTo = 'callTo',
  ReceivingAddress = 'receivingAddress',
  CallDataHash = 'callDataHash',
  TransactionId = 'transactionId',
  SendingChainId = 'sendingChainId',
  ReceivingChainId = 'receivingChainId',
  Amount = 'amount',
  Expiry = 'expiry',
  PreparedBlockNumber = 'preparedBlockNumber',
  EncryptedCallData = 'encryptedCallData',
  PrepareCaller = 'prepareCaller',
  BidSignature = 'bidSignature',
  EncodedBid = 'encodedBid',
  RelayerFee = 'relayerFee',
  Signature = 'signature',
  CallData = 'callData',
  FulfillCaller = 'fulfillCaller',
  CancelCaller = 'cancelCaller'
}

export type User = {
  __typename?: 'User';
  id: Scalars['ID'];
  transactions: Array<Transaction>;
};


export type UserTransactionsArgs = {
  skip?: Maybe<Scalars['Int']>;
  first?: Maybe<Scalars['Int']>;
  orderBy?: Maybe<Transaction_OrderBy>;
  orderDirection?: Maybe<OrderDirection>;
  where?: Maybe<Transaction_Filter>;
};

export type User_Filter = {
  id?: Maybe<Scalars['ID']>;
  id_not?: Maybe<Scalars['ID']>;
  id_gt?: Maybe<Scalars['ID']>;
  id_lt?: Maybe<Scalars['ID']>;
  id_gte?: Maybe<Scalars['ID']>;
  id_lte?: Maybe<Scalars['ID']>;
  id_in?: Maybe<Array<Scalars['ID']>>;
  id_not_in?: Maybe<Array<Scalars['ID']>>;
};

export enum User_OrderBy {
  Id = 'id',
  Transactions = 'transactions'
}

export type _Block_ = {
  __typename?: '_Block_';
  /** The hash of the block */
  hash?: Maybe<Scalars['Bytes']>;
  /** The block number */
  number: Scalars['Int'];
};

/** The type for the top-level _meta field */
export type _Meta_ = {
  __typename?: '_Meta_';
  /**
   * Information about a specific subgraph block. The hash of the block
   * will be null if the _meta field has a block constraint that asks for
   * a block number. It will be filled if the _meta field has no block constraint
   * and therefore asks for the latest  block
   */
  block: _Block_;
  /** The deployment ID */
  deployment: Scalars['String'];
  /** If `true`, the subgraph encountered indexing errors at some past block */
  hasIndexingErrors: Scalars['Boolean'];
};

export enum _SubgraphErrorPolicy_ {
  /** Data will be returned even if the subgraph has indexing errors */
  Allow = 'allow',
  /** If the subgraph has indexing errors, data will be omitted. The default. */
  Deny = 'deny'
}

export type GetSenderPrepareTransactionsQueryVariables = Exact<{
  routerId: Scalars['ID'];
  sendingChainId: Scalars['BigInt'];
}>;


export type GetSenderPrepareTransactionsQuery = (
  { __typename?: 'Query' }
  & { router?: Maybe<(
    { __typename?: 'Router' }
    & { transactions: Array<(
      { __typename?: 'Transaction' }
<<<<<<< HEAD
      & Pick<Transaction, 'id' | 'status' | 'sendingAssetId' | 'receivingAssetId' | 'sendingChainFallback' | 'receivingAddress' | 'callTo' | 'sendingChainId' | 'receivingChainId' | 'callDataHash' | 'transactionId' | 'amount' | 'expiry' | 'preparedBlockNumber' | 'encryptedCallData' | 'encodedBid' | 'bidSignature' | 'prepareCaller'>
=======
      & Pick<Transaction, 'id' | 'status' | 'chainId' | 'sendingAssetId' | 'receivingAssetId' | 'sendingChainFallback' | 'receivingAddress' | 'callTo' | 'sendingChainId' | 'receivingChainId' | 'callDataHash' | 'transactionId' | 'transactionHash' | 'amount' | 'expiry' | 'preparedBlockNumber' | 'encryptedCallData' | 'encodedBid' | 'bidSignature' | 'prepareCaller' | 'fulfillCaller' | 'cancelCaller'>
>>>>>>> cc776988
      & { user: (
        { __typename?: 'User' }
        & Pick<User, 'id'>
      ), router: (
        { __typename?: 'Router' }
        & Pick<Router, 'id'>
      ) }
    )> }
  )> }
);

export type GetReceiverPrepareTransactionsQueryVariables = Exact<{
  routerId: Scalars['ID'];
  receivingChainId: Scalars['BigInt'];
}>;


export type GetReceiverPrepareTransactionsQuery = (
  { __typename?: 'Query' }
  & { router?: Maybe<(
    { __typename?: 'Router' }
    & { transactions: Array<(
      { __typename?: 'Transaction' }
      & Pick<Transaction, 'id' | 'status' | 'sendingAssetId' | 'receivingAssetId' | 'sendingChainFallback' | 'receivingAddress' | 'callTo' | 'sendingChainId' | 'receivingChainId' | 'callDataHash' | 'transactionId' | 'amount' | 'expiry' | 'preparedBlockNumber' | 'encryptedCallData' | 'encodedBid' | 'bidSignature' | 'prepareCaller'>
      & { user: (
        { __typename?: 'User' }
        & Pick<User, 'id'>
      ), router: (
        { __typename?: 'Router' }
        & Pick<Router, 'id'>
      ) }
    )> }
  )> }
);

export type GetReceiverFulfillTransactionsQueryVariables = Exact<{
  routerId: Scalars['ID'];
  receivingChainId: Scalars['BigInt'];
}>;


export type GetReceiverFulfillTransactionsQuery = (
  { __typename?: 'Query' }
  & { router?: Maybe<(
    { __typename?: 'Router' }
    & { transactions: Array<(
      { __typename?: 'Transaction' }
      & Pick<Transaction, 'id' | 'status' | 'chainId' | 'sendingAssetId' | 'receivingAssetId' | 'sendingChainFallback' | 'receivingAddress' | 'callTo' | 'sendingChainId' | 'receivingChainId' | 'callDataHash' | 'transactionId' | 'amount' | 'expiry' | 'preparedBlockNumber' | 'relayerFee' | 'signature' | 'callData' | 'fulfillCaller'>
      & { user: (
        { __typename?: 'User' }
        & Pick<User, 'id'>
      ), router: (
        { __typename?: 'Router' }
        & Pick<Router, 'id'>
      ) }
    )> }
  )> }
);

export type GetSenderFulfillTransactionsQueryVariables = Exact<{
  routerId: Scalars['ID'];
  sendingChainId: Scalars['BigInt'];
}>;


export type GetSenderFulfillTransactionsQuery = (
  { __typename?: 'Query' }
  & { router?: Maybe<(
    { __typename?: 'Router' }
    & { transactions: Array<(
      { __typename?: 'Transaction' }
<<<<<<< HEAD
      & Pick<Transaction, 'id' | 'status' | 'chainId' | 'sendingAssetId' | 'receivingAssetId' | 'sendingChainFallback' | 'receivingAddress' | 'callTo' | 'sendingChainId' | 'receivingChainId' | 'callDataHash' | 'transactionId' | 'amount' | 'expiry' | 'preparedBlockNumber' | 'relayerFee' | 'signature' | 'callData' | 'fulfillCaller'>
=======
      & Pick<Transaction, 'id' | 'status' | 'chainId' | 'sendingAssetId' | 'receivingAssetId' | 'sendingChainFallback' | 'receivingAddress' | 'callTo' | 'sendingChainId' | 'receivingChainId' | 'callDataHash' | 'transactionId' | 'transactionHash' | 'amount' | 'expiry' | 'preparedBlockNumber' | 'encryptedCallData' | 'encodedBid' | 'bidSignature' | 'prepareCaller' | 'fulfillCaller' | 'cancelCaller'>
>>>>>>> cc776988
      & { user: (
        { __typename?: 'User' }
        & Pick<User, 'id'>
      ), router: (
        { __typename?: 'Router' }
        & Pick<Router, 'id'>
      ) }
    )> }
  )> }
);

export type GetTransactionQueryVariables = Exact<{
  transactionId: Scalars['ID'];
}>;


export type GetTransactionQuery = (
  { __typename?: 'Query' }
  & { transaction?: Maybe<(
    { __typename?: 'Transaction' }
    & Pick<Transaction, 'id' | 'status' | 'chainId' | 'sendingAssetId' | 'receivingAssetId' | 'sendingChainFallback' | 'receivingAddress' | 'callTo' | 'sendingChainId' | 'receivingChainId' | 'callDataHash' | 'transactionId' | 'transactionHash' | 'amount' | 'expiry' | 'preparedBlockNumber' | 'encryptedCallData' | 'encodedBid' | 'bidSignature' | 'relayerFee' | 'signature' | 'prepareCaller' | 'fulfillCaller' | 'cancelCaller'>
    & { user: (
      { __typename?: 'User' }
      & Pick<User, 'id'>
    ), router: (
      { __typename?: 'Router' }
      & Pick<Router, 'id'>
    ) }
  )> }
);

export type GetFulfilledTransactionsQueryVariables = Exact<{
  transactionIds?: Maybe<Array<Scalars['Bytes']> | Scalars['Bytes']>;
}>;


export type GetFulfilledTransactionsQuery = (
  { __typename?: 'Query' }
  & { transactions: Array<(
    { __typename?: 'Transaction' }
<<<<<<< HEAD
    & Pick<Transaction, 'id' | 'status' | 'chainId' | 'sendingAssetId' | 'receivingAssetId' | 'sendingChainFallback' | 'receivingAddress' | 'callTo' | 'sendingChainId' | 'receivingChainId' | 'callDataHash' | 'transactionId' | 'amount' | 'expiry' | 'preparedBlockNumber' | 'relayerFee' | 'signature' | 'callData' | 'fulfillCaller'>
=======
    & Pick<Transaction, 'id' | 'status' | 'chainId' | 'sendingAssetId' | 'receivingAssetId' | 'sendingChainFallback' | 'receivingAddress' | 'callTo' | 'sendingChainId' | 'receivingChainId' | 'callDataHash' | 'transactionId' | 'transactionHash' | 'amount' | 'expiry' | 'preparedBlockNumber' | 'relayerFee' | 'signature' | 'callData' | 'prepareCaller' | 'fulfillCaller' | 'cancelCaller'>
>>>>>>> cc776988
    & { user: (
      { __typename?: 'User' }
      & Pick<User, 'id'>
    ), router: (
      { __typename?: 'Router' }
      & Pick<Router, 'id'>
    ) }
  )> }
);

export type GetAssetBalanceQueryVariables = Exact<{
  assetBalanceId: Scalars['ID'];
}>;


export type GetAssetBalanceQuery = (
  { __typename?: 'Query' }
  & { assetBalance?: Maybe<(
    { __typename?: 'AssetBalance' }
    & Pick<AssetBalance, 'amount'>
  )> }
);


export const GetSenderPrepareTransactionsDocument = gql`
    query GetSenderPrepareTransactions($routerId: ID!, $sendingChainId: BigInt!) {
  router(id: $routerId) {
    transactions(
      where: {status: Prepared, sendingChainId: $sendingChainId, chainId: $sendingChainId}
      orderBy: preparedBlockNumber
      orderDirection: desc
    ) {
      id
      status
      user {
        id
      }
      router {
        id
      }
      sendingAssetId
      receivingAssetId
      sendingChainFallback
      receivingAddress
      callTo
      sendingChainId
      receivingChainId
      callDataHash
      transactionId
      transactionHash
      amount
      expiry
      preparedBlockNumber
      encryptedCallData
      encodedBid
      bidSignature
      prepareCaller
    }
  }
}
    `;
export const GetReceiverPrepareTransactionsDocument = gql`
    query GetReceiverPrepareTransactions($routerId: ID!, $receivingChainId: BigInt!) {
  router(id: $routerId) {
    transactions(
      where: {status: Prepared, receivingChainId: $receivingChainId, chainId: $receivingChainId}
      orderBy: preparedBlockNumber
      orderDirection: desc
    ) {
      id
      status
      user {
        id
      }
      router {
        id
      }
      sendingAssetId
      receivingAssetId
      sendingChainFallback
      receivingAddress
      callTo
      sendingChainId
      receivingChainId
      callDataHash
      transactionId
      transactionHash
      amount
      expiry
      preparedBlockNumber
      encryptedCallData
      encodedBid
      bidSignature
      prepareCaller
    }
  }
}
    `;
export const GetReceiverFulfillTransactionsDocument = gql`
    query GetReceiverFulfillTransactions($routerId: ID!, $receivingChainId: BigInt!) {
  router(id: $routerId) {
    transactions(
      where: {status: Fulfilled, receivingChainId: $receivingChainId, chainId: $receivingChainId}
      orderBy: preparedBlockNumber
      orderDirection: desc
    ) {
      id
      status
      chainId
      user {
        id
      }
      router {
        id
      }
      sendingAssetId
      receivingAssetId
      sendingChainFallback
      receivingAddress
      callTo
      sendingChainId
      receivingChainId
      callDataHash
      transactionId
      amount
      expiry
      preparedBlockNumber
      relayerFee
      signature
      callData
      fulfillCaller
    }
  }
}
    `;
export const GetSenderFulfillTransactionsDocument = gql`
    query GetSenderFulfillTransactions($routerId: ID!, $sendingChainId: BigInt!) {
  router(id: $routerId) {
    transactions(
      where: {status: Fulfilled, sendingChainId: $sendingChainId, chainId: $sendingChainId}
      orderBy: preparedBlockNumber
      orderDirection: desc
    ) {
      id
      status
      chainId
      user {
        id
      }
      router {
        id
      }
      sendingAssetId
      receivingAssetId
      sendingChainFallback
      receivingAddress
      callTo
      sendingChainId
      receivingChainId
      callDataHash
      transactionId
      amount
      expiry
      preparedBlockNumber
      relayerFee
      signature
      callData
      fulfillCaller
    }
  }
}
    `;
export const GetTransactionDocument = gql`
    query GetTransaction($transactionId: ID!) {
  transaction(id: $transactionId) {
    id
    status
    chainId
    user {
      id
    }
    router {
      id
    }
    sendingAssetId
    receivingAssetId
    sendingChainFallback
    receivingAddress
    callTo
    sendingChainId
    receivingChainId
    callDataHash
    transactionId
    transactionHash
    amount
    expiry
    preparedBlockNumber
    encryptedCallData
    encodedBid
    bidSignature
    relayerFee
    signature
    prepareCaller
    fulfillCaller
    cancelCaller
  }
}
    `;
export const GetFulfilledTransactionsDocument = gql`
    query GetFulfilledTransactions($transactionIds: [Bytes!]) {
  transactions(where: {transactionId_in: $transactionIds, status: Fulfilled}) {
    id
    status
    chainId
    user {
      id
    }
    router {
      id
    }
    sendingAssetId
    receivingAssetId
    sendingChainFallback
    receivingAddress
    callTo
    sendingChainId
    receivingChainId
    callDataHash
    transactionId
    transactionHash
    amount
    expiry
    preparedBlockNumber
    relayerFee
    signature
    callData
    fulfillCaller
  }
}
    `;
export const GetAssetBalanceDocument = gql`
    query GetAssetBalance($assetBalanceId: ID!) {
  assetBalance(id: $assetBalanceId) {
    amount
  }
}
    `;

export type SdkFunctionWrapper = <T>(action: (requestHeaders?:Record<string, string>) => Promise<T>, operationName: string) => Promise<T>;


const defaultWrapper: SdkFunctionWrapper = (action, _operationName) => action();

export function getSdk(client: GraphQLClient, withWrapper: SdkFunctionWrapper = defaultWrapper) {
  return {
    GetSenderPrepareTransactions(variables: GetSenderPrepareTransactionsQueryVariables, requestHeaders?: Dom.RequestInit["headers"]): Promise<GetSenderPrepareTransactionsQuery> {
      return withWrapper((wrappedRequestHeaders) => client.request<GetSenderPrepareTransactionsQuery>(GetSenderPrepareTransactionsDocument, variables, {...requestHeaders, ...wrappedRequestHeaders}), 'GetSenderPrepareTransactions');
    },
    GetReceiverPrepareTransactions(variables: GetReceiverPrepareTransactionsQueryVariables, requestHeaders?: Dom.RequestInit["headers"]): Promise<GetReceiverPrepareTransactionsQuery> {
      return withWrapper((wrappedRequestHeaders) => client.request<GetReceiverPrepareTransactionsQuery>(GetReceiverPrepareTransactionsDocument, variables, {...requestHeaders, ...wrappedRequestHeaders}), 'GetReceiverPrepareTransactions');
    },
    GetReceiverFulfillTransactions(variables: GetReceiverFulfillTransactionsQueryVariables, requestHeaders?: Dom.RequestInit["headers"]): Promise<GetReceiverFulfillTransactionsQuery> {
      return withWrapper((wrappedRequestHeaders) => client.request<GetReceiverFulfillTransactionsQuery>(GetReceiverFulfillTransactionsDocument, variables, {...requestHeaders, ...wrappedRequestHeaders}), 'GetReceiverFulfillTransactions');
    },
    GetSenderFulfillTransactions(variables: GetSenderFulfillTransactionsQueryVariables, requestHeaders?: Dom.RequestInit["headers"]): Promise<GetSenderFulfillTransactionsQuery> {
      return withWrapper((wrappedRequestHeaders) => client.request<GetSenderFulfillTransactionsQuery>(GetSenderFulfillTransactionsDocument, variables, {...requestHeaders, ...wrappedRequestHeaders}), 'GetSenderFulfillTransactions');
    },
    GetTransaction(variables: GetTransactionQueryVariables, requestHeaders?: Dom.RequestInit["headers"]): Promise<GetTransactionQuery> {
      return withWrapper((wrappedRequestHeaders) => client.request<GetTransactionQuery>(GetTransactionDocument, variables, {...requestHeaders, ...wrappedRequestHeaders}), 'GetTransaction');
    },
    GetFulfilledTransactions(variables?: GetFulfilledTransactionsQueryVariables, requestHeaders?: Dom.RequestInit["headers"]): Promise<GetFulfilledTransactionsQuery> {
      return withWrapper((wrappedRequestHeaders) => client.request<GetFulfilledTransactionsQuery>(GetFulfilledTransactionsDocument, variables, {...requestHeaders, ...wrappedRequestHeaders}), 'GetFulfilledTransactions');
    },
    GetAssetBalance(variables: GetAssetBalanceQueryVariables, requestHeaders?: Dom.RequestInit["headers"]): Promise<GetAssetBalanceQuery> {
      return withWrapper((wrappedRequestHeaders) => client.request<GetAssetBalanceQuery>(GetAssetBalanceDocument, variables, {...requestHeaders, ...wrappedRequestHeaders}), 'GetAssetBalance');
    }
  };
}
export type Sdk = ReturnType<typeof getSdk>;<|MERGE_RESOLUTION|>--- conflicted
+++ resolved
@@ -1,6 +1,6 @@
-import { GraphQLClient } from 'graphql-request';
-import * as Dom from 'graphql-request/dist/types.dom';
-import gql from 'graphql-tag';
+import { GraphQLClient } from "graphql-request";
+import * as Dom from "graphql-request/dist/types.dom";
+import gql from "graphql-tag";
 export type Maybe<T> = T | null;
 export type Exact<T extends { [key: string]: unknown }> = { [K in keyof T]: T[K] };
 export type MakeOptional<T, K extends keyof T> = Omit<T, K> & { [SubKey in K]?: Maybe<T[SubKey]> };
@@ -17,70 +17,64 @@
   Bytes: any;
 };
 
-
-
-
 export type AssetBalance = {
-  __typename?: 'AssetBalance';
-  id: Scalars['ID'];
-  amount: Scalars['BigInt'];
+  __typename?: "AssetBalance";
+  id: Scalars["ID"];
+  amount: Scalars["BigInt"];
   router: Router;
 };
 
 export type AssetBalance_Filter = {
-  id?: Maybe<Scalars['ID']>;
-  id_not?: Maybe<Scalars['ID']>;
-  id_gt?: Maybe<Scalars['ID']>;
-  id_lt?: Maybe<Scalars['ID']>;
-  id_gte?: Maybe<Scalars['ID']>;
-  id_lte?: Maybe<Scalars['ID']>;
-  id_in?: Maybe<Array<Scalars['ID']>>;
-  id_not_in?: Maybe<Array<Scalars['ID']>>;
-  amount?: Maybe<Scalars['BigInt']>;
-  amount_not?: Maybe<Scalars['BigInt']>;
-  amount_gt?: Maybe<Scalars['BigInt']>;
-  amount_lt?: Maybe<Scalars['BigInt']>;
-  amount_gte?: Maybe<Scalars['BigInt']>;
-  amount_lte?: Maybe<Scalars['BigInt']>;
-  amount_in?: Maybe<Array<Scalars['BigInt']>>;
-  amount_not_in?: Maybe<Array<Scalars['BigInt']>>;
-  router?: Maybe<Scalars['String']>;
-  router_not?: Maybe<Scalars['String']>;
-  router_gt?: Maybe<Scalars['String']>;
-  router_lt?: Maybe<Scalars['String']>;
-  router_gte?: Maybe<Scalars['String']>;
-  router_lte?: Maybe<Scalars['String']>;
-  router_in?: Maybe<Array<Scalars['String']>>;
-  router_not_in?: Maybe<Array<Scalars['String']>>;
-  router_contains?: Maybe<Scalars['String']>;
-  router_not_contains?: Maybe<Scalars['String']>;
-  router_starts_with?: Maybe<Scalars['String']>;
-  router_not_starts_with?: Maybe<Scalars['String']>;
-  router_ends_with?: Maybe<Scalars['String']>;
-  router_not_ends_with?: Maybe<Scalars['String']>;
+  id?: Maybe<Scalars["ID"]>;
+  id_not?: Maybe<Scalars["ID"]>;
+  id_gt?: Maybe<Scalars["ID"]>;
+  id_lt?: Maybe<Scalars["ID"]>;
+  id_gte?: Maybe<Scalars["ID"]>;
+  id_lte?: Maybe<Scalars["ID"]>;
+  id_in?: Maybe<Array<Scalars["ID"]>>;
+  id_not_in?: Maybe<Array<Scalars["ID"]>>;
+  amount?: Maybe<Scalars["BigInt"]>;
+  amount_not?: Maybe<Scalars["BigInt"]>;
+  amount_gt?: Maybe<Scalars["BigInt"]>;
+  amount_lt?: Maybe<Scalars["BigInt"]>;
+  amount_gte?: Maybe<Scalars["BigInt"]>;
+  amount_lte?: Maybe<Scalars["BigInt"]>;
+  amount_in?: Maybe<Array<Scalars["BigInt"]>>;
+  amount_not_in?: Maybe<Array<Scalars["BigInt"]>>;
+  router?: Maybe<Scalars["String"]>;
+  router_not?: Maybe<Scalars["String"]>;
+  router_gt?: Maybe<Scalars["String"]>;
+  router_lt?: Maybe<Scalars["String"]>;
+  router_gte?: Maybe<Scalars["String"]>;
+  router_lte?: Maybe<Scalars["String"]>;
+  router_in?: Maybe<Array<Scalars["String"]>>;
+  router_not_in?: Maybe<Array<Scalars["String"]>>;
+  router_contains?: Maybe<Scalars["String"]>;
+  router_not_contains?: Maybe<Scalars["String"]>;
+  router_starts_with?: Maybe<Scalars["String"]>;
+  router_not_starts_with?: Maybe<Scalars["String"]>;
+  router_ends_with?: Maybe<Scalars["String"]>;
+  router_not_ends_with?: Maybe<Scalars["String"]>;
 };
 
 export enum AssetBalance_OrderBy {
-  Id = 'id',
-  Amount = 'amount',
-  Router = 'router'
+  Id = "id",
+  Amount = "amount",
+  Router = "router",
 }
 
-
-
 export type Block_Height = {
-  hash?: Maybe<Scalars['Bytes']>;
-  number?: Maybe<Scalars['Int']>;
-};
-
+  hash?: Maybe<Scalars["Bytes"]>;
+  number?: Maybe<Scalars["Int"]>;
+};
 
 export enum OrderDirection {
-  Asc = 'asc',
-  Desc = 'desc'
+  Asc = "asc",
+  Desc = "desc",
 }
 
 export type Query = {
-  __typename?: 'Query';
+  __typename?: "Query";
   assetBalance?: Maybe<AssetBalance>;
   assetBalances: Array<AssetBalance>;
   router?: Maybe<Router>;
@@ -93,119 +87,108 @@
   _meta?: Maybe<_Meta_>;
 };
 
-
 export type QueryAssetBalanceArgs = {
-  id: Scalars['ID'];
-  block?: Maybe<Block_Height>;
-};
-
+  id: Scalars["ID"];
+  block?: Maybe<Block_Height>;
+};
 
 export type QueryAssetBalancesArgs = {
-  skip?: Maybe<Scalars['Int']>;
-  first?: Maybe<Scalars['Int']>;
+  skip?: Maybe<Scalars["Int"]>;
+  first?: Maybe<Scalars["Int"]>;
   orderBy?: Maybe<AssetBalance_OrderBy>;
   orderDirection?: Maybe<OrderDirection>;
   where?: Maybe<AssetBalance_Filter>;
   block?: Maybe<Block_Height>;
 };
 
-
 export type QueryRouterArgs = {
-  id: Scalars['ID'];
-  block?: Maybe<Block_Height>;
-};
-
+  id: Scalars["ID"];
+  block?: Maybe<Block_Height>;
+};
 
 export type QueryRoutersArgs = {
-  skip?: Maybe<Scalars['Int']>;
-  first?: Maybe<Scalars['Int']>;
+  skip?: Maybe<Scalars["Int"]>;
+  first?: Maybe<Scalars["Int"]>;
   orderBy?: Maybe<Router_OrderBy>;
   orderDirection?: Maybe<OrderDirection>;
   where?: Maybe<Router_Filter>;
   block?: Maybe<Block_Height>;
 };
 
-
 export type QueryTransactionArgs = {
-  id: Scalars['ID'];
-  block?: Maybe<Block_Height>;
-};
-
+  id: Scalars["ID"];
+  block?: Maybe<Block_Height>;
+};
 
 export type QueryTransactionsArgs = {
-  skip?: Maybe<Scalars['Int']>;
-  first?: Maybe<Scalars['Int']>;
+  skip?: Maybe<Scalars["Int"]>;
+  first?: Maybe<Scalars["Int"]>;
   orderBy?: Maybe<Transaction_OrderBy>;
   orderDirection?: Maybe<OrderDirection>;
   where?: Maybe<Transaction_Filter>;
   block?: Maybe<Block_Height>;
 };
 
-
 export type QueryUserArgs = {
-  id: Scalars['ID'];
-  block?: Maybe<Block_Height>;
-};
-
+  id: Scalars["ID"];
+  block?: Maybe<Block_Height>;
+};
 
 export type QueryUsersArgs = {
-  skip?: Maybe<Scalars['Int']>;
-  first?: Maybe<Scalars['Int']>;
+  skip?: Maybe<Scalars["Int"]>;
+  first?: Maybe<Scalars["Int"]>;
   orderBy?: Maybe<User_OrderBy>;
   orderDirection?: Maybe<OrderDirection>;
   where?: Maybe<User_Filter>;
   block?: Maybe<Block_Height>;
 };
 
-
 export type Query_MetaArgs = {
   block?: Maybe<Block_Height>;
 };
 
 export type Router = {
-  __typename?: 'Router';
-  id: Scalars['ID'];
+  __typename?: "Router";
+  id: Scalars["ID"];
   assetBalances: Array<AssetBalance>;
   transactions: Array<Transaction>;
 };
 
-
 export type RouterAssetBalancesArgs = {
-  skip?: Maybe<Scalars['Int']>;
-  first?: Maybe<Scalars['Int']>;
+  skip?: Maybe<Scalars["Int"]>;
+  first?: Maybe<Scalars["Int"]>;
   orderBy?: Maybe<AssetBalance_OrderBy>;
   orderDirection?: Maybe<OrderDirection>;
   where?: Maybe<AssetBalance_Filter>;
 };
 
-
 export type RouterTransactionsArgs = {
-  skip?: Maybe<Scalars['Int']>;
-  first?: Maybe<Scalars['Int']>;
+  skip?: Maybe<Scalars["Int"]>;
+  first?: Maybe<Scalars["Int"]>;
   orderBy?: Maybe<Transaction_OrderBy>;
   orderDirection?: Maybe<OrderDirection>;
   where?: Maybe<Transaction_Filter>;
 };
 
 export type Router_Filter = {
-  id?: Maybe<Scalars['ID']>;
-  id_not?: Maybe<Scalars['ID']>;
-  id_gt?: Maybe<Scalars['ID']>;
-  id_lt?: Maybe<Scalars['ID']>;
-  id_gte?: Maybe<Scalars['ID']>;
-  id_lte?: Maybe<Scalars['ID']>;
-  id_in?: Maybe<Array<Scalars['ID']>>;
-  id_not_in?: Maybe<Array<Scalars['ID']>>;
+  id?: Maybe<Scalars["ID"]>;
+  id_not?: Maybe<Scalars["ID"]>;
+  id_gt?: Maybe<Scalars["ID"]>;
+  id_lt?: Maybe<Scalars["ID"]>;
+  id_gte?: Maybe<Scalars["ID"]>;
+  id_lte?: Maybe<Scalars["ID"]>;
+  id_in?: Maybe<Array<Scalars["ID"]>>;
+  id_not_in?: Maybe<Array<Scalars["ID"]>>;
 };
 
 export enum Router_OrderBy {
-  Id = 'id',
-  AssetBalances = 'assetBalances',
-  Transactions = 'transactions'
+  Id = "id",
+  AssetBalances = "assetBalances",
+  Transactions = "transactions",
 }
 
 export type Subscription = {
-  __typename?: 'Subscription';
+  __typename?: "Subscription";
   assetBalance?: Maybe<AssetBalance>;
   assetBalances: Array<AssetBalance>;
   router?: Maybe<Router>;
@@ -218,393 +201,383 @@
   _meta?: Maybe<_Meta_>;
 };
 
-
 export type SubscriptionAssetBalanceArgs = {
-  id: Scalars['ID'];
-  block?: Maybe<Block_Height>;
-};
-
+  id: Scalars["ID"];
+  block?: Maybe<Block_Height>;
+};
 
 export type SubscriptionAssetBalancesArgs = {
-  skip?: Maybe<Scalars['Int']>;
-  first?: Maybe<Scalars['Int']>;
+  skip?: Maybe<Scalars["Int"]>;
+  first?: Maybe<Scalars["Int"]>;
   orderBy?: Maybe<AssetBalance_OrderBy>;
   orderDirection?: Maybe<OrderDirection>;
   where?: Maybe<AssetBalance_Filter>;
   block?: Maybe<Block_Height>;
 };
 
-
 export type SubscriptionRouterArgs = {
-  id: Scalars['ID'];
-  block?: Maybe<Block_Height>;
-};
-
+  id: Scalars["ID"];
+  block?: Maybe<Block_Height>;
+};
 
 export type SubscriptionRoutersArgs = {
-  skip?: Maybe<Scalars['Int']>;
-  first?: Maybe<Scalars['Int']>;
+  skip?: Maybe<Scalars["Int"]>;
+  first?: Maybe<Scalars["Int"]>;
   orderBy?: Maybe<Router_OrderBy>;
   orderDirection?: Maybe<OrderDirection>;
   where?: Maybe<Router_Filter>;
   block?: Maybe<Block_Height>;
 };
 
-
 export type SubscriptionTransactionArgs = {
-  id: Scalars['ID'];
-  block?: Maybe<Block_Height>;
-};
-
+  id: Scalars["ID"];
+  block?: Maybe<Block_Height>;
+};
 
 export type SubscriptionTransactionsArgs = {
-  skip?: Maybe<Scalars['Int']>;
-  first?: Maybe<Scalars['Int']>;
+  skip?: Maybe<Scalars["Int"]>;
+  first?: Maybe<Scalars["Int"]>;
   orderBy?: Maybe<Transaction_OrderBy>;
   orderDirection?: Maybe<OrderDirection>;
   where?: Maybe<Transaction_Filter>;
   block?: Maybe<Block_Height>;
 };
 
-
 export type SubscriptionUserArgs = {
-  id: Scalars['ID'];
-  block?: Maybe<Block_Height>;
-};
-
+  id: Scalars["ID"];
+  block?: Maybe<Block_Height>;
+};
 
 export type SubscriptionUsersArgs = {
-  skip?: Maybe<Scalars['Int']>;
-  first?: Maybe<Scalars['Int']>;
+  skip?: Maybe<Scalars["Int"]>;
+  first?: Maybe<Scalars["Int"]>;
   orderBy?: Maybe<User_OrderBy>;
   orderDirection?: Maybe<OrderDirection>;
   where?: Maybe<User_Filter>;
   block?: Maybe<Block_Height>;
 };
 
-
 export type Subscription_MetaArgs = {
   block?: Maybe<Block_Height>;
 };
 
 export type Transaction = {
-  __typename?: 'Transaction';
-  id: Scalars['ID'];
-  transactionHash: Scalars['Bytes'];
+  __typename?: "Transaction";
+  id: Scalars["ID"];
+  transactionHash: Scalars["Bytes"];
   status: TransactionStatus;
-  chainId: Scalars['BigInt'];
+  chainId: Scalars["BigInt"];
   user: User;
   router: Router;
-  sendingAssetId: Scalars['Bytes'];
-  receivingAssetId: Scalars['Bytes'];
-  sendingChainFallback: Scalars['Bytes'];
-  callTo: Scalars['Bytes'];
-  receivingAddress: Scalars['Bytes'];
-  callDataHash: Scalars['Bytes'];
-  transactionId: Scalars['Bytes'];
-  sendingChainId: Scalars['BigInt'];
-  receivingChainId: Scalars['BigInt'];
-  amount: Scalars['BigInt'];
-  expiry: Scalars['BigInt'];
-  preparedBlockNumber: Scalars['BigInt'];
-  encryptedCallData: Scalars['String'];
-  prepareCaller?: Maybe<Scalars['Bytes']>;
-  bidSignature: Scalars['Bytes'];
-  encodedBid: Scalars['Bytes'];
-  relayerFee?: Maybe<Scalars['BigInt']>;
-  signature?: Maybe<Scalars['Bytes']>;
-  callData?: Maybe<Scalars['String']>;
-  fulfillCaller?: Maybe<Scalars['Bytes']>;
-  cancelCaller?: Maybe<Scalars['Bytes']>;
+  sendingAssetId: Scalars["Bytes"];
+  receivingAssetId: Scalars["Bytes"];
+  sendingChainFallback: Scalars["Bytes"];
+  callTo: Scalars["Bytes"];
+  receivingAddress: Scalars["Bytes"];
+  callDataHash: Scalars["Bytes"];
+  transactionId: Scalars["Bytes"];
+  sendingChainId: Scalars["BigInt"];
+  receivingChainId: Scalars["BigInt"];
+  amount: Scalars["BigInt"];
+  expiry: Scalars["BigInt"];
+  preparedBlockNumber: Scalars["BigInt"];
+  encryptedCallData: Scalars["String"];
+  prepareCaller?: Maybe<Scalars["Bytes"]>;
+  bidSignature: Scalars["Bytes"];
+  encodedBid: Scalars["Bytes"];
+  relayerFee?: Maybe<Scalars["BigInt"]>;
+  signature?: Maybe<Scalars["Bytes"]>;
+  callData?: Maybe<Scalars["String"]>;
+  fulfillCaller?: Maybe<Scalars["Bytes"]>;
+  cancelCaller?: Maybe<Scalars["Bytes"]>;
 };
 
 export enum TransactionStatus {
-  Prepared = 'Prepared',
-  Fulfilled = 'Fulfilled',
-  Cancelled = 'Cancelled'
+  Prepared = "Prepared",
+  Fulfilled = "Fulfilled",
+  Cancelled = "Cancelled",
 }
 
 export type Transaction_Filter = {
-  id?: Maybe<Scalars['ID']>;
-  id_not?: Maybe<Scalars['ID']>;
-  id_gt?: Maybe<Scalars['ID']>;
-  id_lt?: Maybe<Scalars['ID']>;
-  id_gte?: Maybe<Scalars['ID']>;
-  id_lte?: Maybe<Scalars['ID']>;
-  id_in?: Maybe<Array<Scalars['ID']>>;
-  id_not_in?: Maybe<Array<Scalars['ID']>>;
-  transactionHash?: Maybe<Scalars['Bytes']>;
-  transactionHash_not?: Maybe<Scalars['Bytes']>;
-  transactionHash_in?: Maybe<Array<Scalars['Bytes']>>;
-  transactionHash_not_in?: Maybe<Array<Scalars['Bytes']>>;
-  transactionHash_contains?: Maybe<Scalars['Bytes']>;
-  transactionHash_not_contains?: Maybe<Scalars['Bytes']>;
+  id?: Maybe<Scalars["ID"]>;
+  id_not?: Maybe<Scalars["ID"]>;
+  id_gt?: Maybe<Scalars["ID"]>;
+  id_lt?: Maybe<Scalars["ID"]>;
+  id_gte?: Maybe<Scalars["ID"]>;
+  id_lte?: Maybe<Scalars["ID"]>;
+  id_in?: Maybe<Array<Scalars["ID"]>>;
+  id_not_in?: Maybe<Array<Scalars["ID"]>>;
+  transactionHash?: Maybe<Scalars["Bytes"]>;
+  transactionHash_not?: Maybe<Scalars["Bytes"]>;
+  transactionHash_in?: Maybe<Array<Scalars["Bytes"]>>;
+  transactionHash_not_in?: Maybe<Array<Scalars["Bytes"]>>;
+  transactionHash_contains?: Maybe<Scalars["Bytes"]>;
+  transactionHash_not_contains?: Maybe<Scalars["Bytes"]>;
   status?: Maybe<TransactionStatus>;
   status_not?: Maybe<TransactionStatus>;
-  chainId?: Maybe<Scalars['BigInt']>;
-  chainId_not?: Maybe<Scalars['BigInt']>;
-  chainId_gt?: Maybe<Scalars['BigInt']>;
-  chainId_lt?: Maybe<Scalars['BigInt']>;
-  chainId_gte?: Maybe<Scalars['BigInt']>;
-  chainId_lte?: Maybe<Scalars['BigInt']>;
-  chainId_in?: Maybe<Array<Scalars['BigInt']>>;
-  chainId_not_in?: Maybe<Array<Scalars['BigInt']>>;
-  user?: Maybe<Scalars['String']>;
-  user_not?: Maybe<Scalars['String']>;
-  user_gt?: Maybe<Scalars['String']>;
-  user_lt?: Maybe<Scalars['String']>;
-  user_gte?: Maybe<Scalars['String']>;
-  user_lte?: Maybe<Scalars['String']>;
-  user_in?: Maybe<Array<Scalars['String']>>;
-  user_not_in?: Maybe<Array<Scalars['String']>>;
-  user_contains?: Maybe<Scalars['String']>;
-  user_not_contains?: Maybe<Scalars['String']>;
-  user_starts_with?: Maybe<Scalars['String']>;
-  user_not_starts_with?: Maybe<Scalars['String']>;
-  user_ends_with?: Maybe<Scalars['String']>;
-  user_not_ends_with?: Maybe<Scalars['String']>;
-  router?: Maybe<Scalars['String']>;
-  router_not?: Maybe<Scalars['String']>;
-  router_gt?: Maybe<Scalars['String']>;
-  router_lt?: Maybe<Scalars['String']>;
-  router_gte?: Maybe<Scalars['String']>;
-  router_lte?: Maybe<Scalars['String']>;
-  router_in?: Maybe<Array<Scalars['String']>>;
-  router_not_in?: Maybe<Array<Scalars['String']>>;
-  router_contains?: Maybe<Scalars['String']>;
-  router_not_contains?: Maybe<Scalars['String']>;
-  router_starts_with?: Maybe<Scalars['String']>;
-  router_not_starts_with?: Maybe<Scalars['String']>;
-  router_ends_with?: Maybe<Scalars['String']>;
-  router_not_ends_with?: Maybe<Scalars['String']>;
-  sendingAssetId?: Maybe<Scalars['Bytes']>;
-  sendingAssetId_not?: Maybe<Scalars['Bytes']>;
-  sendingAssetId_in?: Maybe<Array<Scalars['Bytes']>>;
-  sendingAssetId_not_in?: Maybe<Array<Scalars['Bytes']>>;
-  sendingAssetId_contains?: Maybe<Scalars['Bytes']>;
-  sendingAssetId_not_contains?: Maybe<Scalars['Bytes']>;
-  receivingAssetId?: Maybe<Scalars['Bytes']>;
-  receivingAssetId_not?: Maybe<Scalars['Bytes']>;
-  receivingAssetId_in?: Maybe<Array<Scalars['Bytes']>>;
-  receivingAssetId_not_in?: Maybe<Array<Scalars['Bytes']>>;
-  receivingAssetId_contains?: Maybe<Scalars['Bytes']>;
-  receivingAssetId_not_contains?: Maybe<Scalars['Bytes']>;
-  sendingChainFallback?: Maybe<Scalars['Bytes']>;
-  sendingChainFallback_not?: Maybe<Scalars['Bytes']>;
-  sendingChainFallback_in?: Maybe<Array<Scalars['Bytes']>>;
-  sendingChainFallback_not_in?: Maybe<Array<Scalars['Bytes']>>;
-  sendingChainFallback_contains?: Maybe<Scalars['Bytes']>;
-  sendingChainFallback_not_contains?: Maybe<Scalars['Bytes']>;
-  callTo?: Maybe<Scalars['Bytes']>;
-  callTo_not?: Maybe<Scalars['Bytes']>;
-  callTo_in?: Maybe<Array<Scalars['Bytes']>>;
-  callTo_not_in?: Maybe<Array<Scalars['Bytes']>>;
-  callTo_contains?: Maybe<Scalars['Bytes']>;
-  callTo_not_contains?: Maybe<Scalars['Bytes']>;
-  receivingAddress?: Maybe<Scalars['Bytes']>;
-  receivingAddress_not?: Maybe<Scalars['Bytes']>;
-  receivingAddress_in?: Maybe<Array<Scalars['Bytes']>>;
-  receivingAddress_not_in?: Maybe<Array<Scalars['Bytes']>>;
-  receivingAddress_contains?: Maybe<Scalars['Bytes']>;
-  receivingAddress_not_contains?: Maybe<Scalars['Bytes']>;
-  callDataHash?: Maybe<Scalars['Bytes']>;
-  callDataHash_not?: Maybe<Scalars['Bytes']>;
-  callDataHash_in?: Maybe<Array<Scalars['Bytes']>>;
-  callDataHash_not_in?: Maybe<Array<Scalars['Bytes']>>;
-  callDataHash_contains?: Maybe<Scalars['Bytes']>;
-  callDataHash_not_contains?: Maybe<Scalars['Bytes']>;
-  transactionId?: Maybe<Scalars['Bytes']>;
-  transactionId_not?: Maybe<Scalars['Bytes']>;
-  transactionId_in?: Maybe<Array<Scalars['Bytes']>>;
-  transactionId_not_in?: Maybe<Array<Scalars['Bytes']>>;
-  transactionId_contains?: Maybe<Scalars['Bytes']>;
-  transactionId_not_contains?: Maybe<Scalars['Bytes']>;
-  sendingChainId?: Maybe<Scalars['BigInt']>;
-  sendingChainId_not?: Maybe<Scalars['BigInt']>;
-  sendingChainId_gt?: Maybe<Scalars['BigInt']>;
-  sendingChainId_lt?: Maybe<Scalars['BigInt']>;
-  sendingChainId_gte?: Maybe<Scalars['BigInt']>;
-  sendingChainId_lte?: Maybe<Scalars['BigInt']>;
-  sendingChainId_in?: Maybe<Array<Scalars['BigInt']>>;
-  sendingChainId_not_in?: Maybe<Array<Scalars['BigInt']>>;
-  receivingChainId?: Maybe<Scalars['BigInt']>;
-  receivingChainId_not?: Maybe<Scalars['BigInt']>;
-  receivingChainId_gt?: Maybe<Scalars['BigInt']>;
-  receivingChainId_lt?: Maybe<Scalars['BigInt']>;
-  receivingChainId_gte?: Maybe<Scalars['BigInt']>;
-  receivingChainId_lte?: Maybe<Scalars['BigInt']>;
-  receivingChainId_in?: Maybe<Array<Scalars['BigInt']>>;
-  receivingChainId_not_in?: Maybe<Array<Scalars['BigInt']>>;
-  amount?: Maybe<Scalars['BigInt']>;
-  amount_not?: Maybe<Scalars['BigInt']>;
-  amount_gt?: Maybe<Scalars['BigInt']>;
-  amount_lt?: Maybe<Scalars['BigInt']>;
-  amount_gte?: Maybe<Scalars['BigInt']>;
-  amount_lte?: Maybe<Scalars['BigInt']>;
-  amount_in?: Maybe<Array<Scalars['BigInt']>>;
-  amount_not_in?: Maybe<Array<Scalars['BigInt']>>;
-  expiry?: Maybe<Scalars['BigInt']>;
-  expiry_not?: Maybe<Scalars['BigInt']>;
-  expiry_gt?: Maybe<Scalars['BigInt']>;
-  expiry_lt?: Maybe<Scalars['BigInt']>;
-  expiry_gte?: Maybe<Scalars['BigInt']>;
-  expiry_lte?: Maybe<Scalars['BigInt']>;
-  expiry_in?: Maybe<Array<Scalars['BigInt']>>;
-  expiry_not_in?: Maybe<Array<Scalars['BigInt']>>;
-  preparedBlockNumber?: Maybe<Scalars['BigInt']>;
-  preparedBlockNumber_not?: Maybe<Scalars['BigInt']>;
-  preparedBlockNumber_gt?: Maybe<Scalars['BigInt']>;
-  preparedBlockNumber_lt?: Maybe<Scalars['BigInt']>;
-  preparedBlockNumber_gte?: Maybe<Scalars['BigInt']>;
-  preparedBlockNumber_lte?: Maybe<Scalars['BigInt']>;
-  preparedBlockNumber_in?: Maybe<Array<Scalars['BigInt']>>;
-  preparedBlockNumber_not_in?: Maybe<Array<Scalars['BigInt']>>;
-  encryptedCallData?: Maybe<Scalars['String']>;
-  encryptedCallData_not?: Maybe<Scalars['String']>;
-  encryptedCallData_gt?: Maybe<Scalars['String']>;
-  encryptedCallData_lt?: Maybe<Scalars['String']>;
-  encryptedCallData_gte?: Maybe<Scalars['String']>;
-  encryptedCallData_lte?: Maybe<Scalars['String']>;
-  encryptedCallData_in?: Maybe<Array<Scalars['String']>>;
-  encryptedCallData_not_in?: Maybe<Array<Scalars['String']>>;
-  encryptedCallData_contains?: Maybe<Scalars['String']>;
-  encryptedCallData_not_contains?: Maybe<Scalars['String']>;
-  encryptedCallData_starts_with?: Maybe<Scalars['String']>;
-  encryptedCallData_not_starts_with?: Maybe<Scalars['String']>;
-  encryptedCallData_ends_with?: Maybe<Scalars['String']>;
-  encryptedCallData_not_ends_with?: Maybe<Scalars['String']>;
-  prepareCaller?: Maybe<Scalars['Bytes']>;
-  prepareCaller_not?: Maybe<Scalars['Bytes']>;
-  prepareCaller_in?: Maybe<Array<Scalars['Bytes']>>;
-  prepareCaller_not_in?: Maybe<Array<Scalars['Bytes']>>;
-  prepareCaller_contains?: Maybe<Scalars['Bytes']>;
-  prepareCaller_not_contains?: Maybe<Scalars['Bytes']>;
-  bidSignature?: Maybe<Scalars['Bytes']>;
-  bidSignature_not?: Maybe<Scalars['Bytes']>;
-  bidSignature_in?: Maybe<Array<Scalars['Bytes']>>;
-  bidSignature_not_in?: Maybe<Array<Scalars['Bytes']>>;
-  bidSignature_contains?: Maybe<Scalars['Bytes']>;
-  bidSignature_not_contains?: Maybe<Scalars['Bytes']>;
-  encodedBid?: Maybe<Scalars['Bytes']>;
-  encodedBid_not?: Maybe<Scalars['Bytes']>;
-  encodedBid_in?: Maybe<Array<Scalars['Bytes']>>;
-  encodedBid_not_in?: Maybe<Array<Scalars['Bytes']>>;
-  encodedBid_contains?: Maybe<Scalars['Bytes']>;
-  encodedBid_not_contains?: Maybe<Scalars['Bytes']>;
-  relayerFee?: Maybe<Scalars['BigInt']>;
-  relayerFee_not?: Maybe<Scalars['BigInt']>;
-  relayerFee_gt?: Maybe<Scalars['BigInt']>;
-  relayerFee_lt?: Maybe<Scalars['BigInt']>;
-  relayerFee_gte?: Maybe<Scalars['BigInt']>;
-  relayerFee_lte?: Maybe<Scalars['BigInt']>;
-  relayerFee_in?: Maybe<Array<Scalars['BigInt']>>;
-  relayerFee_not_in?: Maybe<Array<Scalars['BigInt']>>;
-  signature?: Maybe<Scalars['Bytes']>;
-  signature_not?: Maybe<Scalars['Bytes']>;
-  signature_in?: Maybe<Array<Scalars['Bytes']>>;
-  signature_not_in?: Maybe<Array<Scalars['Bytes']>>;
-  signature_contains?: Maybe<Scalars['Bytes']>;
-  signature_not_contains?: Maybe<Scalars['Bytes']>;
-  callData?: Maybe<Scalars['String']>;
-  callData_not?: Maybe<Scalars['String']>;
-  callData_gt?: Maybe<Scalars['String']>;
-  callData_lt?: Maybe<Scalars['String']>;
-  callData_gte?: Maybe<Scalars['String']>;
-  callData_lte?: Maybe<Scalars['String']>;
-  callData_in?: Maybe<Array<Scalars['String']>>;
-  callData_not_in?: Maybe<Array<Scalars['String']>>;
-  callData_contains?: Maybe<Scalars['String']>;
-  callData_not_contains?: Maybe<Scalars['String']>;
-  callData_starts_with?: Maybe<Scalars['String']>;
-  callData_not_starts_with?: Maybe<Scalars['String']>;
-  callData_ends_with?: Maybe<Scalars['String']>;
-  callData_not_ends_with?: Maybe<Scalars['String']>;
-  fulfillCaller?: Maybe<Scalars['Bytes']>;
-  fulfillCaller_not?: Maybe<Scalars['Bytes']>;
-  fulfillCaller_in?: Maybe<Array<Scalars['Bytes']>>;
-  fulfillCaller_not_in?: Maybe<Array<Scalars['Bytes']>>;
-  fulfillCaller_contains?: Maybe<Scalars['Bytes']>;
-  fulfillCaller_not_contains?: Maybe<Scalars['Bytes']>;
-  cancelCaller?: Maybe<Scalars['Bytes']>;
-  cancelCaller_not?: Maybe<Scalars['Bytes']>;
-  cancelCaller_in?: Maybe<Array<Scalars['Bytes']>>;
-  cancelCaller_not_in?: Maybe<Array<Scalars['Bytes']>>;
-  cancelCaller_contains?: Maybe<Scalars['Bytes']>;
-  cancelCaller_not_contains?: Maybe<Scalars['Bytes']>;
+  chainId?: Maybe<Scalars["BigInt"]>;
+  chainId_not?: Maybe<Scalars["BigInt"]>;
+  chainId_gt?: Maybe<Scalars["BigInt"]>;
+  chainId_lt?: Maybe<Scalars["BigInt"]>;
+  chainId_gte?: Maybe<Scalars["BigInt"]>;
+  chainId_lte?: Maybe<Scalars["BigInt"]>;
+  chainId_in?: Maybe<Array<Scalars["BigInt"]>>;
+  chainId_not_in?: Maybe<Array<Scalars["BigInt"]>>;
+  user?: Maybe<Scalars["String"]>;
+  user_not?: Maybe<Scalars["String"]>;
+  user_gt?: Maybe<Scalars["String"]>;
+  user_lt?: Maybe<Scalars["String"]>;
+  user_gte?: Maybe<Scalars["String"]>;
+  user_lte?: Maybe<Scalars["String"]>;
+  user_in?: Maybe<Array<Scalars["String"]>>;
+  user_not_in?: Maybe<Array<Scalars["String"]>>;
+  user_contains?: Maybe<Scalars["String"]>;
+  user_not_contains?: Maybe<Scalars["String"]>;
+  user_starts_with?: Maybe<Scalars["String"]>;
+  user_not_starts_with?: Maybe<Scalars["String"]>;
+  user_ends_with?: Maybe<Scalars["String"]>;
+  user_not_ends_with?: Maybe<Scalars["String"]>;
+  router?: Maybe<Scalars["String"]>;
+  router_not?: Maybe<Scalars["String"]>;
+  router_gt?: Maybe<Scalars["String"]>;
+  router_lt?: Maybe<Scalars["String"]>;
+  router_gte?: Maybe<Scalars["String"]>;
+  router_lte?: Maybe<Scalars["String"]>;
+  router_in?: Maybe<Array<Scalars["String"]>>;
+  router_not_in?: Maybe<Array<Scalars["String"]>>;
+  router_contains?: Maybe<Scalars["String"]>;
+  router_not_contains?: Maybe<Scalars["String"]>;
+  router_starts_with?: Maybe<Scalars["String"]>;
+  router_not_starts_with?: Maybe<Scalars["String"]>;
+  router_ends_with?: Maybe<Scalars["String"]>;
+  router_not_ends_with?: Maybe<Scalars["String"]>;
+  sendingAssetId?: Maybe<Scalars["Bytes"]>;
+  sendingAssetId_not?: Maybe<Scalars["Bytes"]>;
+  sendingAssetId_in?: Maybe<Array<Scalars["Bytes"]>>;
+  sendingAssetId_not_in?: Maybe<Array<Scalars["Bytes"]>>;
+  sendingAssetId_contains?: Maybe<Scalars["Bytes"]>;
+  sendingAssetId_not_contains?: Maybe<Scalars["Bytes"]>;
+  receivingAssetId?: Maybe<Scalars["Bytes"]>;
+  receivingAssetId_not?: Maybe<Scalars["Bytes"]>;
+  receivingAssetId_in?: Maybe<Array<Scalars["Bytes"]>>;
+  receivingAssetId_not_in?: Maybe<Array<Scalars["Bytes"]>>;
+  receivingAssetId_contains?: Maybe<Scalars["Bytes"]>;
+  receivingAssetId_not_contains?: Maybe<Scalars["Bytes"]>;
+  sendingChainFallback?: Maybe<Scalars["Bytes"]>;
+  sendingChainFallback_not?: Maybe<Scalars["Bytes"]>;
+  sendingChainFallback_in?: Maybe<Array<Scalars["Bytes"]>>;
+  sendingChainFallback_not_in?: Maybe<Array<Scalars["Bytes"]>>;
+  sendingChainFallback_contains?: Maybe<Scalars["Bytes"]>;
+  sendingChainFallback_not_contains?: Maybe<Scalars["Bytes"]>;
+  callTo?: Maybe<Scalars["Bytes"]>;
+  callTo_not?: Maybe<Scalars["Bytes"]>;
+  callTo_in?: Maybe<Array<Scalars["Bytes"]>>;
+  callTo_not_in?: Maybe<Array<Scalars["Bytes"]>>;
+  callTo_contains?: Maybe<Scalars["Bytes"]>;
+  callTo_not_contains?: Maybe<Scalars["Bytes"]>;
+  receivingAddress?: Maybe<Scalars["Bytes"]>;
+  receivingAddress_not?: Maybe<Scalars["Bytes"]>;
+  receivingAddress_in?: Maybe<Array<Scalars["Bytes"]>>;
+  receivingAddress_not_in?: Maybe<Array<Scalars["Bytes"]>>;
+  receivingAddress_contains?: Maybe<Scalars["Bytes"]>;
+  receivingAddress_not_contains?: Maybe<Scalars["Bytes"]>;
+  callDataHash?: Maybe<Scalars["Bytes"]>;
+  callDataHash_not?: Maybe<Scalars["Bytes"]>;
+  callDataHash_in?: Maybe<Array<Scalars["Bytes"]>>;
+  callDataHash_not_in?: Maybe<Array<Scalars["Bytes"]>>;
+  callDataHash_contains?: Maybe<Scalars["Bytes"]>;
+  callDataHash_not_contains?: Maybe<Scalars["Bytes"]>;
+  transactionId?: Maybe<Scalars["Bytes"]>;
+  transactionId_not?: Maybe<Scalars["Bytes"]>;
+  transactionId_in?: Maybe<Array<Scalars["Bytes"]>>;
+  transactionId_not_in?: Maybe<Array<Scalars["Bytes"]>>;
+  transactionId_contains?: Maybe<Scalars["Bytes"]>;
+  transactionId_not_contains?: Maybe<Scalars["Bytes"]>;
+  sendingChainId?: Maybe<Scalars["BigInt"]>;
+  sendingChainId_not?: Maybe<Scalars["BigInt"]>;
+  sendingChainId_gt?: Maybe<Scalars["BigInt"]>;
+  sendingChainId_lt?: Maybe<Scalars["BigInt"]>;
+  sendingChainId_gte?: Maybe<Scalars["BigInt"]>;
+  sendingChainId_lte?: Maybe<Scalars["BigInt"]>;
+  sendingChainId_in?: Maybe<Array<Scalars["BigInt"]>>;
+  sendingChainId_not_in?: Maybe<Array<Scalars["BigInt"]>>;
+  receivingChainId?: Maybe<Scalars["BigInt"]>;
+  receivingChainId_not?: Maybe<Scalars["BigInt"]>;
+  receivingChainId_gt?: Maybe<Scalars["BigInt"]>;
+  receivingChainId_lt?: Maybe<Scalars["BigInt"]>;
+  receivingChainId_gte?: Maybe<Scalars["BigInt"]>;
+  receivingChainId_lte?: Maybe<Scalars["BigInt"]>;
+  receivingChainId_in?: Maybe<Array<Scalars["BigInt"]>>;
+  receivingChainId_not_in?: Maybe<Array<Scalars["BigInt"]>>;
+  amount?: Maybe<Scalars["BigInt"]>;
+  amount_not?: Maybe<Scalars["BigInt"]>;
+  amount_gt?: Maybe<Scalars["BigInt"]>;
+  amount_lt?: Maybe<Scalars["BigInt"]>;
+  amount_gte?: Maybe<Scalars["BigInt"]>;
+  amount_lte?: Maybe<Scalars["BigInt"]>;
+  amount_in?: Maybe<Array<Scalars["BigInt"]>>;
+  amount_not_in?: Maybe<Array<Scalars["BigInt"]>>;
+  expiry?: Maybe<Scalars["BigInt"]>;
+  expiry_not?: Maybe<Scalars["BigInt"]>;
+  expiry_gt?: Maybe<Scalars["BigInt"]>;
+  expiry_lt?: Maybe<Scalars["BigInt"]>;
+  expiry_gte?: Maybe<Scalars["BigInt"]>;
+  expiry_lte?: Maybe<Scalars["BigInt"]>;
+  expiry_in?: Maybe<Array<Scalars["BigInt"]>>;
+  expiry_not_in?: Maybe<Array<Scalars["BigInt"]>>;
+  preparedBlockNumber?: Maybe<Scalars["BigInt"]>;
+  preparedBlockNumber_not?: Maybe<Scalars["BigInt"]>;
+  preparedBlockNumber_gt?: Maybe<Scalars["BigInt"]>;
+  preparedBlockNumber_lt?: Maybe<Scalars["BigInt"]>;
+  preparedBlockNumber_gte?: Maybe<Scalars["BigInt"]>;
+  preparedBlockNumber_lte?: Maybe<Scalars["BigInt"]>;
+  preparedBlockNumber_in?: Maybe<Array<Scalars["BigInt"]>>;
+  preparedBlockNumber_not_in?: Maybe<Array<Scalars["BigInt"]>>;
+  encryptedCallData?: Maybe<Scalars["String"]>;
+  encryptedCallData_not?: Maybe<Scalars["String"]>;
+  encryptedCallData_gt?: Maybe<Scalars["String"]>;
+  encryptedCallData_lt?: Maybe<Scalars["String"]>;
+  encryptedCallData_gte?: Maybe<Scalars["String"]>;
+  encryptedCallData_lte?: Maybe<Scalars["String"]>;
+  encryptedCallData_in?: Maybe<Array<Scalars["String"]>>;
+  encryptedCallData_not_in?: Maybe<Array<Scalars["String"]>>;
+  encryptedCallData_contains?: Maybe<Scalars["String"]>;
+  encryptedCallData_not_contains?: Maybe<Scalars["String"]>;
+  encryptedCallData_starts_with?: Maybe<Scalars["String"]>;
+  encryptedCallData_not_starts_with?: Maybe<Scalars["String"]>;
+  encryptedCallData_ends_with?: Maybe<Scalars["String"]>;
+  encryptedCallData_not_ends_with?: Maybe<Scalars["String"]>;
+  prepareCaller?: Maybe<Scalars["Bytes"]>;
+  prepareCaller_not?: Maybe<Scalars["Bytes"]>;
+  prepareCaller_in?: Maybe<Array<Scalars["Bytes"]>>;
+  prepareCaller_not_in?: Maybe<Array<Scalars["Bytes"]>>;
+  prepareCaller_contains?: Maybe<Scalars["Bytes"]>;
+  prepareCaller_not_contains?: Maybe<Scalars["Bytes"]>;
+  bidSignature?: Maybe<Scalars["Bytes"]>;
+  bidSignature_not?: Maybe<Scalars["Bytes"]>;
+  bidSignature_in?: Maybe<Array<Scalars["Bytes"]>>;
+  bidSignature_not_in?: Maybe<Array<Scalars["Bytes"]>>;
+  bidSignature_contains?: Maybe<Scalars["Bytes"]>;
+  bidSignature_not_contains?: Maybe<Scalars["Bytes"]>;
+  encodedBid?: Maybe<Scalars["Bytes"]>;
+  encodedBid_not?: Maybe<Scalars["Bytes"]>;
+  encodedBid_in?: Maybe<Array<Scalars["Bytes"]>>;
+  encodedBid_not_in?: Maybe<Array<Scalars["Bytes"]>>;
+  encodedBid_contains?: Maybe<Scalars["Bytes"]>;
+  encodedBid_not_contains?: Maybe<Scalars["Bytes"]>;
+  relayerFee?: Maybe<Scalars["BigInt"]>;
+  relayerFee_not?: Maybe<Scalars["BigInt"]>;
+  relayerFee_gt?: Maybe<Scalars["BigInt"]>;
+  relayerFee_lt?: Maybe<Scalars["BigInt"]>;
+  relayerFee_gte?: Maybe<Scalars["BigInt"]>;
+  relayerFee_lte?: Maybe<Scalars["BigInt"]>;
+  relayerFee_in?: Maybe<Array<Scalars["BigInt"]>>;
+  relayerFee_not_in?: Maybe<Array<Scalars["BigInt"]>>;
+  signature?: Maybe<Scalars["Bytes"]>;
+  signature_not?: Maybe<Scalars["Bytes"]>;
+  signature_in?: Maybe<Array<Scalars["Bytes"]>>;
+  signature_not_in?: Maybe<Array<Scalars["Bytes"]>>;
+  signature_contains?: Maybe<Scalars["Bytes"]>;
+  signature_not_contains?: Maybe<Scalars["Bytes"]>;
+  callData?: Maybe<Scalars["String"]>;
+  callData_not?: Maybe<Scalars["String"]>;
+  callData_gt?: Maybe<Scalars["String"]>;
+  callData_lt?: Maybe<Scalars["String"]>;
+  callData_gte?: Maybe<Scalars["String"]>;
+  callData_lte?: Maybe<Scalars["String"]>;
+  callData_in?: Maybe<Array<Scalars["String"]>>;
+  callData_not_in?: Maybe<Array<Scalars["String"]>>;
+  callData_contains?: Maybe<Scalars["String"]>;
+  callData_not_contains?: Maybe<Scalars["String"]>;
+  callData_starts_with?: Maybe<Scalars["String"]>;
+  callData_not_starts_with?: Maybe<Scalars["String"]>;
+  callData_ends_with?: Maybe<Scalars["String"]>;
+  callData_not_ends_with?: Maybe<Scalars["String"]>;
+  fulfillCaller?: Maybe<Scalars["Bytes"]>;
+  fulfillCaller_not?: Maybe<Scalars["Bytes"]>;
+  fulfillCaller_in?: Maybe<Array<Scalars["Bytes"]>>;
+  fulfillCaller_not_in?: Maybe<Array<Scalars["Bytes"]>>;
+  fulfillCaller_contains?: Maybe<Scalars["Bytes"]>;
+  fulfillCaller_not_contains?: Maybe<Scalars["Bytes"]>;
+  cancelCaller?: Maybe<Scalars["Bytes"]>;
+  cancelCaller_not?: Maybe<Scalars["Bytes"]>;
+  cancelCaller_in?: Maybe<Array<Scalars["Bytes"]>>;
+  cancelCaller_not_in?: Maybe<Array<Scalars["Bytes"]>>;
+  cancelCaller_contains?: Maybe<Scalars["Bytes"]>;
+  cancelCaller_not_contains?: Maybe<Scalars["Bytes"]>;
 };
 
 export enum Transaction_OrderBy {
-  Id = 'id',
-  TransactionHash = 'transactionHash',
-  Status = 'status',
-  ChainId = 'chainId',
-  User = 'user',
-  Router = 'router',
-  SendingAssetId = 'sendingAssetId',
-  ReceivingAssetId = 'receivingAssetId',
-  SendingChainFallback = 'sendingChainFallback',
-  CallTo = 'callTo',
-  ReceivingAddress = 'receivingAddress',
-  CallDataHash = 'callDataHash',
-  TransactionId = 'transactionId',
-  SendingChainId = 'sendingChainId',
-  ReceivingChainId = 'receivingChainId',
-  Amount = 'amount',
-  Expiry = 'expiry',
-  PreparedBlockNumber = 'preparedBlockNumber',
-  EncryptedCallData = 'encryptedCallData',
-  PrepareCaller = 'prepareCaller',
-  BidSignature = 'bidSignature',
-  EncodedBid = 'encodedBid',
-  RelayerFee = 'relayerFee',
-  Signature = 'signature',
-  CallData = 'callData',
-  FulfillCaller = 'fulfillCaller',
-  CancelCaller = 'cancelCaller'
+  Id = "id",
+  TransactionHash = "transactionHash",
+  Status = "status",
+  ChainId = "chainId",
+  User = "user",
+  Router = "router",
+  SendingAssetId = "sendingAssetId",
+  ReceivingAssetId = "receivingAssetId",
+  SendingChainFallback = "sendingChainFallback",
+  CallTo = "callTo",
+  ReceivingAddress = "receivingAddress",
+  CallDataHash = "callDataHash",
+  TransactionId = "transactionId",
+  SendingChainId = "sendingChainId",
+  ReceivingChainId = "receivingChainId",
+  Amount = "amount",
+  Expiry = "expiry",
+  PreparedBlockNumber = "preparedBlockNumber",
+  EncryptedCallData = "encryptedCallData",
+  PrepareCaller = "prepareCaller",
+  BidSignature = "bidSignature",
+  EncodedBid = "encodedBid",
+  RelayerFee = "relayerFee",
+  Signature = "signature",
+  CallData = "callData",
+  FulfillCaller = "fulfillCaller",
+  CancelCaller = "cancelCaller",
 }
 
 export type User = {
-  __typename?: 'User';
-  id: Scalars['ID'];
+  __typename?: "User";
+  id: Scalars["ID"];
   transactions: Array<Transaction>;
 };
 
-
 export type UserTransactionsArgs = {
-  skip?: Maybe<Scalars['Int']>;
-  first?: Maybe<Scalars['Int']>;
+  skip?: Maybe<Scalars["Int"]>;
+  first?: Maybe<Scalars["Int"]>;
   orderBy?: Maybe<Transaction_OrderBy>;
   orderDirection?: Maybe<OrderDirection>;
   where?: Maybe<Transaction_Filter>;
 };
 
 export type User_Filter = {
-  id?: Maybe<Scalars['ID']>;
-  id_not?: Maybe<Scalars['ID']>;
-  id_gt?: Maybe<Scalars['ID']>;
-  id_lt?: Maybe<Scalars['ID']>;
-  id_gte?: Maybe<Scalars['ID']>;
-  id_lte?: Maybe<Scalars['ID']>;
-  id_in?: Maybe<Array<Scalars['ID']>>;
-  id_not_in?: Maybe<Array<Scalars['ID']>>;
+  id?: Maybe<Scalars["ID"]>;
+  id_not?: Maybe<Scalars["ID"]>;
+  id_gt?: Maybe<Scalars["ID"]>;
+  id_lt?: Maybe<Scalars["ID"]>;
+  id_gte?: Maybe<Scalars["ID"]>;
+  id_lte?: Maybe<Scalars["ID"]>;
+  id_in?: Maybe<Array<Scalars["ID"]>>;
+  id_not_in?: Maybe<Array<Scalars["ID"]>>;
 };
 
 export enum User_OrderBy {
-  Id = 'id',
-  Transactions = 'transactions'
+  Id = "id",
+  Transactions = "transactions",
 }
 
 export type _Block_ = {
-  __typename?: '_Block_';
+  __typename?: "_Block_";
   /** The hash of the block */
-  hash?: Maybe<Scalars['Bytes']>;
+  hash?: Maybe<Scalars["Bytes"]>;
   /** The block number */
-  number: Scalars['Int'];
+  number: Scalars["Int"];
 };
 
 /** The type for the top-level _meta field */
 export type _Meta_ = {
-  __typename?: '_Meta_';
+  __typename?: "_Meta_";
   /**
    * Information about a specific subgraph block. The hash of the block
    * will be null if the _meta field has a block constraint that asks for
@@ -613,190 +586,399 @@
    */
   block: _Block_;
   /** The deployment ID */
-  deployment: Scalars['String'];
+  deployment: Scalars["String"];
   /** If `true`, the subgraph encountered indexing errors at some past block */
-  hasIndexingErrors: Scalars['Boolean'];
+  hasIndexingErrors: Scalars["Boolean"];
 };
 
 export enum _SubgraphErrorPolicy_ {
   /** Data will be returned even if the subgraph has indexing errors */
-  Allow = 'allow',
+  Allow = "allow",
   /** If the subgraph has indexing errors, data will be omitted. The default. */
-  Deny = 'deny'
+  Deny = "deny",
 }
 
 export type GetSenderPrepareTransactionsQueryVariables = Exact<{
-  routerId: Scalars['ID'];
-  sendingChainId: Scalars['BigInt'];
+  routerId: Scalars["ID"];
+  sendingChainId: Scalars["BigInt"];
 }>;
 
-
-export type GetSenderPrepareTransactionsQuery = (
-  { __typename?: 'Query' }
-  & { router?: Maybe<(
-    { __typename?: 'Router' }
-    & { transactions: Array<(
-      { __typename?: 'Transaction' }
-<<<<<<< HEAD
-      & Pick<Transaction, 'id' | 'status' | 'sendingAssetId' | 'receivingAssetId' | 'sendingChainFallback' | 'receivingAddress' | 'callTo' | 'sendingChainId' | 'receivingChainId' | 'callDataHash' | 'transactionId' | 'amount' | 'expiry' | 'preparedBlockNumber' | 'encryptedCallData' | 'encodedBid' | 'bidSignature' | 'prepareCaller'>
-=======
-      & Pick<Transaction, 'id' | 'status' | 'chainId' | 'sendingAssetId' | 'receivingAssetId' | 'sendingChainFallback' | 'receivingAddress' | 'callTo' | 'sendingChainId' | 'receivingChainId' | 'callDataHash' | 'transactionId' | 'transactionHash' | 'amount' | 'expiry' | 'preparedBlockNumber' | 'encryptedCallData' | 'encodedBid' | 'bidSignature' | 'prepareCaller' | 'fulfillCaller' | 'cancelCaller'>
->>>>>>> cc776988
-      & { user: (
-        { __typename?: 'User' }
-        & Pick<User, 'id'>
-      ), router: (
-        { __typename?: 'Router' }
-        & Pick<Router, 'id'>
-      ) }
-    )> }
-  )> }
-);
+export type GetSenderPrepareTransactionsQuery = { __typename?: "Query" } & {
+  router?: Maybe<
+    { __typename?: "Router" } & {
+      transactions: Array<
+        { __typename?: "Transaction" } & Pick<
+          Transaction,
+          | "id"
+          | "status"
+          | "chainId"
+          | "sendingAssetId"
+          | "receivingAssetId"
+          | "sendingChainFallback"
+          | "receivingAddress"
+          | "callTo"
+          | "sendingChainId"
+          | "receivingChainId"
+          | "callDataHash"
+          | "transactionId"
+          | "transactionHash"
+          | "amount"
+          | "expiry"
+          | "preparedBlockNumber"
+          | "encryptedCallData"
+          | "encodedBid"
+          | "bidSignature"
+          | "prepareCaller"
+          | "fulfillCaller"
+          | "cancelCaller"
+        > & { user: { __typename?: "User" } & Pick<User, "id">; router: { __typename?: "Router" } & Pick<Router, "id"> }
+      >;
+    }
+  >;
+};
 
 export type GetReceiverPrepareTransactionsQueryVariables = Exact<{
-  routerId: Scalars['ID'];
-  receivingChainId: Scalars['BigInt'];
+  routerId: Scalars["ID"];
+  receivingChainId: Scalars["BigInt"];
 }>;
 
-
-export type GetReceiverPrepareTransactionsQuery = (
-  { __typename?: 'Query' }
-  & { router?: Maybe<(
-    { __typename?: 'Router' }
-    & { transactions: Array<(
-      { __typename?: 'Transaction' }
-      & Pick<Transaction, 'id' | 'status' | 'sendingAssetId' | 'receivingAssetId' | 'sendingChainFallback' | 'receivingAddress' | 'callTo' | 'sendingChainId' | 'receivingChainId' | 'callDataHash' | 'transactionId' | 'amount' | 'expiry' | 'preparedBlockNumber' | 'encryptedCallData' | 'encodedBid' | 'bidSignature' | 'prepareCaller'>
-      & { user: (
-        { __typename?: 'User' }
-        & Pick<User, 'id'>
-      ), router: (
-        { __typename?: 'Router' }
-        & Pick<Router, 'id'>
-      ) }
-    )> }
-  )> }
-);
+export type GetReceiverPrepareTransactionsQuery = { __typename?: "Query" } & {
+  router?: Maybe<
+    { __typename?: "Router" } & {
+      transactions: Array<
+        { __typename?: "Transaction" } & Pick<
+          Transaction,
+          | "id"
+          | "status"
+          | "sendingAssetId"
+          | "receivingAssetId"
+          | "sendingChainFallback"
+          | "receivingAddress"
+          | "callTo"
+          | "sendingChainId"
+          | "receivingChainId"
+          | "callDataHash"
+          | "transactionId"
+          | "amount"
+          | "expiry"
+          | "preparedBlockNumber"
+          | "encryptedCallData"
+          | "encodedBid"
+          | "bidSignature"
+          | "prepareCaller"
+        > & { user: { __typename?: "User" } & Pick<User, "id">; router: { __typename?: "Router" } & Pick<Router, "id"> }
+      >;
+    }
+  >;
+};
 
 export type GetReceiverFulfillTransactionsQueryVariables = Exact<{
-  routerId: Scalars['ID'];
-  receivingChainId: Scalars['BigInt'];
+  routerId: Scalars["ID"];
+  receivingChainId: Scalars["BigInt"];
 }>;
 
-
-export type GetReceiverFulfillTransactionsQuery = (
-  { __typename?: 'Query' }
-  & { router?: Maybe<(
-    { __typename?: 'Router' }
-    & { transactions: Array<(
-      { __typename?: 'Transaction' }
-      & Pick<Transaction, 'id' | 'status' | 'chainId' | 'sendingAssetId' | 'receivingAssetId' | 'sendingChainFallback' | 'receivingAddress' | 'callTo' | 'sendingChainId' | 'receivingChainId' | 'callDataHash' | 'transactionId' | 'amount' | 'expiry' | 'preparedBlockNumber' | 'relayerFee' | 'signature' | 'callData' | 'fulfillCaller'>
-      & { user: (
-        { __typename?: 'User' }
-        & Pick<User, 'id'>
-      ), router: (
-        { __typename?: 'Router' }
-        & Pick<Router, 'id'>
-      ) }
-    )> }
-  )> }
-);
+export type GetReceiverFulfillTransactionsQuery = { __typename?: "Query" } & {
+  router?: Maybe<
+    { __typename?: "Router" } & {
+      transactions: Array<
+        { __typename?: "Transaction" } & Pick<
+          Transaction,
+          | "id"
+          | "status"
+          | "chainId"
+          | "sendingAssetId"
+          | "receivingAssetId"
+          | "sendingChainFallback"
+          | "receivingAddress"
+          | "callTo"
+          | "sendingChainId"
+          | "receivingChainId"
+          | "callDataHash"
+          | "transactionId"
+          | "amount"
+          | "expiry"
+          | "preparedBlockNumber"
+          | "relayerFee"
+          | "signature"
+          | "callData"
+          | "fulfillCaller"
+        > & { user: { __typename?: "User" } & Pick<User, "id">; router: { __typename?: "Router" } & Pick<Router, "id"> }
+      >;
+    }
+  >;
+};
 
 export type GetSenderFulfillTransactionsQueryVariables = Exact<{
-  routerId: Scalars['ID'];
-  sendingChainId: Scalars['BigInt'];
+  routerId: Scalars["ID"];
+  sendingChainId: Scalars["BigInt"];
 }>;
 
-
-export type GetSenderFulfillTransactionsQuery = (
-  { __typename?: 'Query' }
-  & { router?: Maybe<(
-    { __typename?: 'Router' }
-    & { transactions: Array<(
-      { __typename?: 'Transaction' }
-<<<<<<< HEAD
-      & Pick<Transaction, 'id' | 'status' | 'chainId' | 'sendingAssetId' | 'receivingAssetId' | 'sendingChainFallback' | 'receivingAddress' | 'callTo' | 'sendingChainId' | 'receivingChainId' | 'callDataHash' | 'transactionId' | 'amount' | 'expiry' | 'preparedBlockNumber' | 'relayerFee' | 'signature' | 'callData' | 'fulfillCaller'>
-=======
-      & Pick<Transaction, 'id' | 'status' | 'chainId' | 'sendingAssetId' | 'receivingAssetId' | 'sendingChainFallback' | 'receivingAddress' | 'callTo' | 'sendingChainId' | 'receivingChainId' | 'callDataHash' | 'transactionId' | 'transactionHash' | 'amount' | 'expiry' | 'preparedBlockNumber' | 'encryptedCallData' | 'encodedBid' | 'bidSignature' | 'prepareCaller' | 'fulfillCaller' | 'cancelCaller'>
->>>>>>> cc776988
-      & { user: (
-        { __typename?: 'User' }
-        & Pick<User, 'id'>
-      ), router: (
-        { __typename?: 'Router' }
-        & Pick<Router, 'id'>
-      ) }
-    )> }
-  )> }
-);
+export type GetSenderFulfillTransactionsQuery = { __typename?: "Query" } & {
+  router?: Maybe<
+    { __typename?: "Router" } & {
+      transactions: Array<
+        { __typename?: "Transaction" } & Pick<
+          Transaction,
+          | "id"
+          | "status"
+          | "chainId"
+          | "sendingAssetId"
+          | "receivingAssetId"
+          | "sendingChainFallback"
+          | "receivingAddress"
+          | "callTo"
+          | "sendingChainId"
+          | "receivingChainId"
+          | "callDataHash"
+          | "transactionId"
+          | "transactionHash"
+          | "amount"
+          | "expiry"
+          | "preparedBlockNumber"
+          | "encryptedCallData"
+          | "encodedBid"
+          | "bidSignature"
+          | "prepareCaller"
+          | "fulfillCaller"
+          | "cancelCaller"
+        > & { user: { __typename?: "User" } & Pick<User, "id">; router: { __typename?: "Router" } & Pick<Router, "id"> }
+      >;
+    }
+  >;
+};
 
 export type GetTransactionQueryVariables = Exact<{
-  transactionId: Scalars['ID'];
+  transactionId: Scalars["ID"];
 }>;
 
-
-export type GetTransactionQuery = (
-  { __typename?: 'Query' }
-  & { transaction?: Maybe<(
-    { __typename?: 'Transaction' }
-    & Pick<Transaction, 'id' | 'status' | 'chainId' | 'sendingAssetId' | 'receivingAssetId' | 'sendingChainFallback' | 'receivingAddress' | 'callTo' | 'sendingChainId' | 'receivingChainId' | 'callDataHash' | 'transactionId' | 'transactionHash' | 'amount' | 'expiry' | 'preparedBlockNumber' | 'encryptedCallData' | 'encodedBid' | 'bidSignature' | 'relayerFee' | 'signature' | 'prepareCaller' | 'fulfillCaller' | 'cancelCaller'>
-    & { user: (
-      { __typename?: 'User' }
-      & Pick<User, 'id'>
-    ), router: (
-      { __typename?: 'Router' }
-      & Pick<Router, 'id'>
-    ) }
-  )> }
-);
+export type GetTransactionQuery = { __typename?: "Query" } & {
+  transaction?: Maybe<
+    { __typename?: "Transaction" } & Pick<
+      Transaction,
+      | "id"
+      | "status"
+      | "chainId"
+      | "sendingAssetId"
+      | "receivingAssetId"
+      | "sendingChainFallback"
+      | "receivingAddress"
+      | "callTo"
+      | "sendingChainId"
+      | "receivingChainId"
+      | "callDataHash"
+      | "transactionId"
+      | "transactionHash"
+      | "amount"
+      | "expiry"
+      | "preparedBlockNumber"
+      | "encryptedCallData"
+      | "encodedBid"
+      | "bidSignature"
+      | "relayerFee"
+      | "signature"
+      | "prepareCaller"
+      | "fulfillCaller"
+      | "cancelCaller"
+    > & { user: { __typename?: "User" } & Pick<User, "id">; router: { __typename?: "Router" } & Pick<Router, "id"> }
+  >;
+};
 
 export type GetFulfilledTransactionsQueryVariables = Exact<{
-  transactionIds?: Maybe<Array<Scalars['Bytes']> | Scalars['Bytes']>;
+  transactionIds?: Maybe<Array<Scalars["Bytes"]> | Scalars["Bytes"]>;
 }>;
 
-
-export type GetFulfilledTransactionsQuery = (
-  { __typename?: 'Query' }
-  & { transactions: Array<(
-    { __typename?: 'Transaction' }
-<<<<<<< HEAD
-    & Pick<Transaction, 'id' | 'status' | 'chainId' | 'sendingAssetId' | 'receivingAssetId' | 'sendingChainFallback' | 'receivingAddress' | 'callTo' | 'sendingChainId' | 'receivingChainId' | 'callDataHash' | 'transactionId' | 'amount' | 'expiry' | 'preparedBlockNumber' | 'relayerFee' | 'signature' | 'callData' | 'fulfillCaller'>
-=======
-    & Pick<Transaction, 'id' | 'status' | 'chainId' | 'sendingAssetId' | 'receivingAssetId' | 'sendingChainFallback' | 'receivingAddress' | 'callTo' | 'sendingChainId' | 'receivingChainId' | 'callDataHash' | 'transactionId' | 'transactionHash' | 'amount' | 'expiry' | 'preparedBlockNumber' | 'relayerFee' | 'signature' | 'callData' | 'prepareCaller' | 'fulfillCaller' | 'cancelCaller'>
->>>>>>> cc776988
-    & { user: (
-      { __typename?: 'User' }
-      & Pick<User, 'id'>
-    ), router: (
-      { __typename?: 'Router' }
-      & Pick<Router, 'id'>
-    ) }
-  )> }
-);
+export type GetFulfilledTransactionsQuery = { __typename?: "Query" } & {
+  transactions: Array<
+    { __typename?: "Transaction" } & Pick<
+      Transaction,
+      | "id"
+      | "status"
+      | "chainId"
+      | "sendingAssetId"
+      | "receivingAssetId"
+      | "sendingChainFallback"
+      | "receivingAddress"
+      | "callTo"
+      | "sendingChainId"
+      | "receivingChainId"
+      | "callDataHash"
+      | "transactionId"
+      | "transactionHash"
+      | "amount"
+      | "expiry"
+      | "preparedBlockNumber"
+      | "relayerFee"
+      | "signature"
+      | "callData"
+      | "prepareCaller"
+      | "fulfillCaller"
+      | "cancelCaller"
+    > & { user: { __typename?: "User" } & Pick<User, "id">; router: { __typename?: "Router" } & Pick<Router, "id"> }
+  >;
+};
 
 export type GetAssetBalanceQueryVariables = Exact<{
-  assetBalanceId: Scalars['ID'];
+  assetBalanceId: Scalars["ID"];
 }>;
 
-
-export type GetAssetBalanceQuery = (
-  { __typename?: 'Query' }
-  & { assetBalance?: Maybe<(
-    { __typename?: 'AssetBalance' }
-    & Pick<AssetBalance, 'amount'>
-  )> }
-);
-
+export type GetAssetBalanceQuery = { __typename?: "Query" } & {
+  assetBalance?: Maybe<{ __typename?: "AssetBalance" } & Pick<AssetBalance, "amount">>;
+};
 
 export const GetSenderPrepareTransactionsDocument = gql`
-    query GetSenderPrepareTransactions($routerId: ID!, $sendingChainId: BigInt!) {
-  router(id: $routerId) {
-    transactions(
-      where: {status: Prepared, sendingChainId: $sendingChainId, chainId: $sendingChainId}
-      orderBy: preparedBlockNumber
-      orderDirection: desc
-    ) {
+  query GetSenderPrepareTransactions($routerId: ID!, $sendingChainId: BigInt!) {
+    router(id: $routerId) {
+      transactions(
+        where: { status: Prepared, sendingChainId: $sendingChainId, chainId: $sendingChainId }
+        orderBy: preparedBlockNumber
+        orderDirection: desc
+      ) {
+        id
+        status
+        user {
+          id
+        }
+        router {
+          id
+        }
+        sendingAssetId
+        receivingAssetId
+        sendingChainFallback
+        receivingAddress
+        callTo
+        sendingChainId
+        receivingChainId
+        callDataHash
+        transactionId
+        transactionHash
+        amount
+        expiry
+        preparedBlockNumber
+        encryptedCallData
+        encodedBid
+        bidSignature
+        prepareCaller
+      }
+    }
+  }
+`;
+export const GetReceiverPrepareTransactionsDocument = gql`
+  query GetReceiverPrepareTransactions($routerId: ID!, $receivingChainId: BigInt!) {
+    router(id: $routerId) {
+      transactions(
+        where: { status: Prepared, receivingChainId: $receivingChainId, chainId: $receivingChainId }
+        orderBy: preparedBlockNumber
+        orderDirection: desc
+      ) {
+        id
+        status
+        user {
+          id
+        }
+        router {
+          id
+        }
+        sendingAssetId
+        receivingAssetId
+        sendingChainFallback
+        receivingAddress
+        callTo
+        sendingChainId
+        receivingChainId
+        callDataHash
+        transactionId
+        transactionHash
+        amount
+        expiry
+        preparedBlockNumber
+        encryptedCallData
+        encodedBid
+        bidSignature
+        prepareCaller
+      }
+    }
+  }
+`;
+export const GetReceiverFulfillTransactionsDocument = gql`
+  query GetReceiverFulfillTransactions($routerId: ID!, $receivingChainId: BigInt!) {
+    router(id: $routerId) {
+      transactions(
+        where: { status: Fulfilled, receivingChainId: $receivingChainId, chainId: $receivingChainId }
+        orderBy: preparedBlockNumber
+        orderDirection: desc
+      ) {
+        id
+        status
+        chainId
+        user {
+          id
+        }
+        router {
+          id
+        }
+        sendingAssetId
+        receivingAssetId
+        sendingChainFallback
+        receivingAddress
+        callTo
+        sendingChainId
+        receivingChainId
+        callDataHash
+        transactionId
+        amount
+        expiry
+        preparedBlockNumber
+        relayerFee
+        signature
+        callData
+        fulfillCaller
+      }
+    }
+  }
+`;
+export const GetSenderFulfillTransactionsDocument = gql`
+  query GetSenderFulfillTransactions($routerId: ID!, $sendingChainId: BigInt!) {
+    router(id: $routerId) {
+      transactions(
+        where: { status: Fulfilled, sendingChainId: $sendingChainId, chainId: $sendingChainId }
+        orderBy: preparedBlockNumber
+        orderDirection: desc
+      ) {
+        id
+        status
+        chainId
+        user {
+          id
+        }
+        router {
+          id
+        }
+        sendingAssetId
+        receivingAssetId
+        sendingChainFallback
+        receivingAddress
+        callTo
+        sendingChainId
+        receivingChainId
+        callDataHash
+        transactionId
+        amount
+        expiry
+        preparedBlockNumber
+        relayerFee
+        signature
+        callData
+        fulfillCaller
+      }
+    }
+  }
+`;
+export const GetTransactionDocument = gql`
+  query GetTransaction($transactionId: ID!) {
+    transaction(id: $transactionId) {
       id
       status
+      chainId
       user {
         id
       }
@@ -819,21 +1001,20 @@
       encryptedCallData
       encodedBid
       bidSignature
+      relayerFee
+      signature
       prepareCaller
+      fulfillCaller
+      cancelCaller
     }
   }
-}
-    `;
-export const GetReceiverPrepareTransactionsDocument = gql`
-    query GetReceiverPrepareTransactions($routerId: ID!, $receivingChainId: BigInt!) {
-  router(id: $routerId) {
-    transactions(
-      where: {status: Prepared, receivingChainId: $receivingChainId, chainId: $receivingChainId}
-      orderBy: preparedBlockNumber
-      orderDirection: desc
-    ) {
+`;
+export const GetFulfilledTransactionsDocument = gql`
+  query GetFulfilledTransactions($transactionIds: [Bytes!]) {
+    transactions(where: { transactionId_in: $transactionIds, status: Fulfilled }) {
       id
       status
+      chainId
       user {
         id
       }
@@ -853,192 +1034,121 @@
       amount
       expiry
       preparedBlockNumber
-      encryptedCallData
-      encodedBid
-      bidSignature
-      prepareCaller
-    }
-  }
-}
-    `;
-export const GetReceiverFulfillTransactionsDocument = gql`
-    query GetReceiverFulfillTransactions($routerId: ID!, $receivingChainId: BigInt!) {
-  router(id: $routerId) {
-    transactions(
-      where: {status: Fulfilled, receivingChainId: $receivingChainId, chainId: $receivingChainId}
-      orderBy: preparedBlockNumber
-      orderDirection: desc
-    ) {
-      id
-      status
-      chainId
-      user {
-        id
-      }
-      router {
-        id
-      }
-      sendingAssetId
-      receivingAssetId
-      sendingChainFallback
-      receivingAddress
-      callTo
-      sendingChainId
-      receivingChainId
-      callDataHash
-      transactionId
-      amount
-      expiry
-      preparedBlockNumber
       relayerFee
       signature
       callData
       fulfillCaller
     }
   }
-}
-    `;
-export const GetSenderFulfillTransactionsDocument = gql`
-    query GetSenderFulfillTransactions($routerId: ID!, $sendingChainId: BigInt!) {
-  router(id: $routerId) {
-    transactions(
-      where: {status: Fulfilled, sendingChainId: $sendingChainId, chainId: $sendingChainId}
-      orderBy: preparedBlockNumber
-      orderDirection: desc
-    ) {
-      id
-      status
-      chainId
-      user {
-        id
-      }
-      router {
-        id
-      }
-      sendingAssetId
-      receivingAssetId
-      sendingChainFallback
-      receivingAddress
-      callTo
-      sendingChainId
-      receivingChainId
-      callDataHash
-      transactionId
+`;
+export const GetAssetBalanceDocument = gql`
+  query GetAssetBalance($assetBalanceId: ID!) {
+    assetBalance(id: $assetBalanceId) {
       amount
-      expiry
-      preparedBlockNumber
-      relayerFee
-      signature
-      callData
-      fulfillCaller
     }
   }
-}
-    `;
-export const GetTransactionDocument = gql`
-    query GetTransaction($transactionId: ID!) {
-  transaction(id: $transactionId) {
-    id
-    status
-    chainId
-    user {
-      id
-    }
-    router {
-      id
-    }
-    sendingAssetId
-    receivingAssetId
-    sendingChainFallback
-    receivingAddress
-    callTo
-    sendingChainId
-    receivingChainId
-    callDataHash
-    transactionId
-    transactionHash
-    amount
-    expiry
-    preparedBlockNumber
-    encryptedCallData
-    encodedBid
-    bidSignature
-    relayerFee
-    signature
-    prepareCaller
-    fulfillCaller
-    cancelCaller
-  }
-}
-    `;
-export const GetFulfilledTransactionsDocument = gql`
-    query GetFulfilledTransactions($transactionIds: [Bytes!]) {
-  transactions(where: {transactionId_in: $transactionIds, status: Fulfilled}) {
-    id
-    status
-    chainId
-    user {
-      id
-    }
-    router {
-      id
-    }
-    sendingAssetId
-    receivingAssetId
-    sendingChainFallback
-    receivingAddress
-    callTo
-    sendingChainId
-    receivingChainId
-    callDataHash
-    transactionId
-    transactionHash
-    amount
-    expiry
-    preparedBlockNumber
-    relayerFee
-    signature
-    callData
-    fulfillCaller
-  }
-}
-    `;
-export const GetAssetBalanceDocument = gql`
-    query GetAssetBalance($assetBalanceId: ID!) {
-  assetBalance(id: $assetBalanceId) {
-    amount
-  }
-}
-    `;
-
-export type SdkFunctionWrapper = <T>(action: (requestHeaders?:Record<string, string>) => Promise<T>, operationName: string) => Promise<T>;
-
+`;
+
+export type SdkFunctionWrapper = <T>(
+  action: (requestHeaders?: Record<string, string>) => Promise<T>,
+  operationName: string,
+) => Promise<T>;
 
 const defaultWrapper: SdkFunctionWrapper = (action, _operationName) => action();
 
 export function getSdk(client: GraphQLClient, withWrapper: SdkFunctionWrapper = defaultWrapper) {
   return {
-    GetSenderPrepareTransactions(variables: GetSenderPrepareTransactionsQueryVariables, requestHeaders?: Dom.RequestInit["headers"]): Promise<GetSenderPrepareTransactionsQuery> {
-      return withWrapper((wrappedRequestHeaders) => client.request<GetSenderPrepareTransactionsQuery>(GetSenderPrepareTransactionsDocument, variables, {...requestHeaders, ...wrappedRequestHeaders}), 'GetSenderPrepareTransactions');
+    GetSenderPrepareTransactions(
+      variables: GetSenderPrepareTransactionsQueryVariables,
+      requestHeaders?: Dom.RequestInit["headers"],
+    ): Promise<GetSenderPrepareTransactionsQuery> {
+      return withWrapper(
+        (wrappedRequestHeaders) =>
+          client.request<GetSenderPrepareTransactionsQuery>(GetSenderPrepareTransactionsDocument, variables, {
+            ...requestHeaders,
+            ...wrappedRequestHeaders,
+          }),
+        "GetSenderPrepareTransactions",
+      );
     },
-    GetReceiverPrepareTransactions(variables: GetReceiverPrepareTransactionsQueryVariables, requestHeaders?: Dom.RequestInit["headers"]): Promise<GetReceiverPrepareTransactionsQuery> {
-      return withWrapper((wrappedRequestHeaders) => client.request<GetReceiverPrepareTransactionsQuery>(GetReceiverPrepareTransactionsDocument, variables, {...requestHeaders, ...wrappedRequestHeaders}), 'GetReceiverPrepareTransactions');
+    GetReceiverPrepareTransactions(
+      variables: GetReceiverPrepareTransactionsQueryVariables,
+      requestHeaders?: Dom.RequestInit["headers"],
+    ): Promise<GetReceiverPrepareTransactionsQuery> {
+      return withWrapper(
+        (wrappedRequestHeaders) =>
+          client.request<GetReceiverPrepareTransactionsQuery>(GetReceiverPrepareTransactionsDocument, variables, {
+            ...requestHeaders,
+            ...wrappedRequestHeaders,
+          }),
+        "GetReceiverPrepareTransactions",
+      );
     },
-    GetReceiverFulfillTransactions(variables: GetReceiverFulfillTransactionsQueryVariables, requestHeaders?: Dom.RequestInit["headers"]): Promise<GetReceiverFulfillTransactionsQuery> {
-      return withWrapper((wrappedRequestHeaders) => client.request<GetReceiverFulfillTransactionsQuery>(GetReceiverFulfillTransactionsDocument, variables, {...requestHeaders, ...wrappedRequestHeaders}), 'GetReceiverFulfillTransactions');
+    GetReceiverFulfillTransactions(
+      variables: GetReceiverFulfillTransactionsQueryVariables,
+      requestHeaders?: Dom.RequestInit["headers"],
+    ): Promise<GetReceiverFulfillTransactionsQuery> {
+      return withWrapper(
+        (wrappedRequestHeaders) =>
+          client.request<GetReceiverFulfillTransactionsQuery>(GetReceiverFulfillTransactionsDocument, variables, {
+            ...requestHeaders,
+            ...wrappedRequestHeaders,
+          }),
+        "GetReceiverFulfillTransactions",
+      );
     },
-    GetSenderFulfillTransactions(variables: GetSenderFulfillTransactionsQueryVariables, requestHeaders?: Dom.RequestInit["headers"]): Promise<GetSenderFulfillTransactionsQuery> {
-      return withWrapper((wrappedRequestHeaders) => client.request<GetSenderFulfillTransactionsQuery>(GetSenderFulfillTransactionsDocument, variables, {...requestHeaders, ...wrappedRequestHeaders}), 'GetSenderFulfillTransactions');
+    GetSenderFulfillTransactions(
+      variables: GetSenderFulfillTransactionsQueryVariables,
+      requestHeaders?: Dom.RequestInit["headers"],
+    ): Promise<GetSenderFulfillTransactionsQuery> {
+      return withWrapper(
+        (wrappedRequestHeaders) =>
+          client.request<GetSenderFulfillTransactionsQuery>(GetSenderFulfillTransactionsDocument, variables, {
+            ...requestHeaders,
+            ...wrappedRequestHeaders,
+          }),
+        "GetSenderFulfillTransactions",
+      );
     },
-    GetTransaction(variables: GetTransactionQueryVariables, requestHeaders?: Dom.RequestInit["headers"]): Promise<GetTransactionQuery> {
-      return withWrapper((wrappedRequestHeaders) => client.request<GetTransactionQuery>(GetTransactionDocument, variables, {...requestHeaders, ...wrappedRequestHeaders}), 'GetTransaction');
+    GetTransaction(
+      variables: GetTransactionQueryVariables,
+      requestHeaders?: Dom.RequestInit["headers"],
+    ): Promise<GetTransactionQuery> {
+      return withWrapper(
+        (wrappedRequestHeaders) =>
+          client.request<GetTransactionQuery>(GetTransactionDocument, variables, {
+            ...requestHeaders,
+            ...wrappedRequestHeaders,
+          }),
+        "GetTransaction",
+      );
     },
-    GetFulfilledTransactions(variables?: GetFulfilledTransactionsQueryVariables, requestHeaders?: Dom.RequestInit["headers"]): Promise<GetFulfilledTransactionsQuery> {
-      return withWrapper((wrappedRequestHeaders) => client.request<GetFulfilledTransactionsQuery>(GetFulfilledTransactionsDocument, variables, {...requestHeaders, ...wrappedRequestHeaders}), 'GetFulfilledTransactions');
+    GetFulfilledTransactions(
+      variables?: GetFulfilledTransactionsQueryVariables,
+      requestHeaders?: Dom.RequestInit["headers"],
+    ): Promise<GetFulfilledTransactionsQuery> {
+      return withWrapper(
+        (wrappedRequestHeaders) =>
+          client.request<GetFulfilledTransactionsQuery>(GetFulfilledTransactionsDocument, variables, {
+            ...requestHeaders,
+            ...wrappedRequestHeaders,
+          }),
+        "GetFulfilledTransactions",
+      );
     },
-    GetAssetBalance(variables: GetAssetBalanceQueryVariables, requestHeaders?: Dom.RequestInit["headers"]): Promise<GetAssetBalanceQuery> {
-      return withWrapper((wrappedRequestHeaders) => client.request<GetAssetBalanceQuery>(GetAssetBalanceDocument, variables, {...requestHeaders, ...wrappedRequestHeaders}), 'GetAssetBalance');
-    }
+    GetAssetBalance(
+      variables: GetAssetBalanceQueryVariables,
+      requestHeaders?: Dom.RequestInit["headers"],
+    ): Promise<GetAssetBalanceQuery> {
+      return withWrapper(
+        (wrappedRequestHeaders) =>
+          client.request<GetAssetBalanceQuery>(GetAssetBalanceDocument, variables, {
+            ...requestHeaders,
+            ...wrappedRequestHeaders,
+          }),
+        "GetAssetBalance",
+      );
+    },
   };
 }
 export type Sdk = ReturnType<typeof getSdk>;