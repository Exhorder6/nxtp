import { ethers, waffle } from "hardhat";
import { expect, use } from "chai";
import { solidity } from "ethereum-waffle";
import {
  InvariantTransactionData,
  signCancelTransactionPayload,
  signFulfillTransactionPayload,
  VariantTransactionData,
  getInvariantTransactionDigest,
  getVariantTransactionDigest,
} from "@connext/nxtp-utils";
use(solidity);

import { hexlify, keccak256, randomBytes } from "ethers/lib/utils";
import { Wallet, BigNumber, BigNumberish, constants, Contract, ContractReceipt, utils, providers } from "ethers";

// import types
import { getContractError } from "../src/errors";
import { Counter, TransactionManager, RevertableERC20, ERC20 } from "../typechain";
import { assertReceiptEvent, getOnchainBalance, setBlockTime, transferOwnershipOnContract } from "./utils";

const { AddressZero } = constants;
const EmptyBytes = "0x";
const EmptyCallDataHash = keccak256(EmptyBytes);

const createFixtureLoader = waffle.createFixtureLoader;
describe("TransactionManager", function () {
  const [wallet, router, user, receiver, other] = waffle.provider.getWallets() as Wallet[];
  let transactionManager: TransactionManager;
  let transactionManagerReceiverSide: TransactionManager;
  let counter: Counter;
  let tokenA: RevertableERC20;
  let tokenB: RevertableERC20;
  const sendingChainId = 1337;
  const receivingChainId = 1338;

  const fixture = async () => {
    const transactionManagerFactory = await ethers.getContractFactory("TransactionManager");
    const counterFactory = await ethers.getContractFactory("Counter");
    const RevertableERC20Factory = await ethers.getContractFactory("RevertableERC20");

    transactionManager = (await transactionManagerFactory.deploy(sendingChainId)) as TransactionManager;
    transactionManagerReceiverSide = (await transactionManagerFactory.deploy(receivingChainId)) as TransactionManager;

    tokenA = (await RevertableERC20Factory.deploy()) as RevertableERC20;
    tokenB = (await RevertableERC20Factory.deploy()) as RevertableERC20;

    counter = (await counterFactory.deploy()) as Counter;

    return { transactionManager, transactionManagerReceiverSide, tokenA, tokenB };
  };

  const addPrivileges = async (tm: TransactionManager, routers: string[], assets: string[]) => {
    for (const router of routers) {
      const tx = await tm.addRouter(router);
      await tx.wait();
      expect(await tm.approvedRouters(router)).to.be.true;
    }

    for (const assetId of assets) {
      const tx = await tm.addAssetId(assetId);
      await tx.wait();
      expect(await tm.approvedAssets(assetId)).to.be.true;
    }
  };

  let loadFixture: ReturnType<typeof createFixtureLoader>;
  before("create fixture loader", async () => {
    loadFixture = createFixtureLoader([wallet, router, user, receiver, other]);
  });

  beforeEach(async function () {
    ({ transactionManager, transactionManagerReceiverSide, tokenA, tokenB } = await loadFixture(fixture));

    const liq = "10000";
    let tx = await tokenA.connect(wallet).transfer(router.address, liq);
    await tx.wait();
    tx = await tokenB.connect(wallet).transfer(router.address, liq);
    await tx.wait();

    const prepareFunds = "10000";
    tx = await tokenA.connect(wallet).transfer(user.address, prepareFunds);
    await tx.wait();
    tx = await tokenB.connect(wallet).transfer(user.address, prepareFunds);
    await tx.wait();

    // Prep contracts with router and assets
    await addPrivileges(transactionManager, [router.address], [AddressZero, tokenA.address, tokenB.address]);

    await addPrivileges(
      transactionManagerReceiverSide,
      [router.address],
      [AddressZero, tokenA.address, tokenB.address],
    );
  });

  const transferOwnership = async (newOwner: string = constants.AddressZero, instance = transactionManager) => {
    await transferOwnershipOnContract(newOwner, instance);
    expect(await instance.renounced()).to.be.eq(newOwner === constants.AddressZero);
  };

  const getTransactionData = async (
    txOverrides: Partial<InvariantTransactionData> = {},
    recordOverrides: Partial<VariantTransactionData> = {},
  ): Promise<{ transaction: InvariantTransactionData; record: VariantTransactionData }> => {
    const transaction = {
      user: user.address,
      router: router.address,
      sendingAssetId: AddressZero,
      receivingAssetId: AddressZero,
      sendingChainFallback: user.address,
      callTo: AddressZero,
      receivingAddress: receiver.address,
      callDataHash: EmptyCallDataHash,
      transactionId: hexlify(randomBytes(32)),
      sendingChainId: (await transactionManager.chainId()).toNumber(),
      receivingChainId: (await transactionManagerReceiverSide.chainId()).toNumber(),
      ...txOverrides,
    };

    const day = 24 * 60 * 60;
    const block = await ethers.provider.getBlock("latest");
    const record = {
      shares: "10",
      expiry: block.timestamp + day + 5_000,
      preparedBlockNumber: 10,
      ...recordOverrides,
    };

    return { transaction, record };
  };

  const approveTokens = async (amount: BigNumberish, approver: Wallet, spender: string, token: ERC20 = tokenA) => {
    const approveTx = await token.connect(approver).approve(spender, amount);
    await approveTx.wait();
    const allowance = await token.allowance(approver.address, spender);
    expect(allowance).to.be.at.least(amount);
  };

  const addAndAssertLiquidity = async (
    amount: BigNumberish,
    assetId: string = AddressZero,
    _router: Wallet = router,
    instance: Contract = transactionManagerReceiverSide,
  ) => {
    // Get starting + expected  balance
    const routerAddr = _router.address;
    const startingBalance = await getOnchainBalance(assetId, routerAddr, ethers.provider);
    const expectedBalance = startingBalance.sub(amount);

    const startingLiquidity = await instance.getRouterBalance(routerAddr, assetId);
    const expectedLiquidity = startingLiquidity.add(amount);

    const tx: providers.TransactionResponse = await instance
      .connect(_router)
      .addLiquidity(amount, assetId, routerAddr, assetId === AddressZero ? { value: BigNumber.from(amount) } : {});

    const receipt = await tx.wait();
    // const [receipt, payload] = await Promise.all([tx.wait(), event]);
    // expect(payload).to.be.ok;

    // Verify receipt + attached events
    expect(receipt.status).to.be.eq(1);
    await assertReceiptEvent(receipt, "LiquidityAdded", {
      router: routerAddr,
      assetId,
      amount,
      caller: receipt.from,
    });

    // Check liquidity
    const liquidity = await instance.getRouterBalance(routerAddr, assetId);
    expect(liquidity).to.be.eq(expectedLiquidity);

    // Check balances
    const balance = await getOnchainBalance(assetId, routerAddr, ethers.provider);
    expect(balance).to.be.eq(
      expectedBalance.sub(assetId === AddressZero ? receipt.effectiveGasPrice.mul(receipt.gasUsed) : 0),
    );
  };

  const removeAndAssertLiquidity = async (
    shares: BigNumberish,
    assetId: string = AddressZero,
    _router?: Wallet,
    instance: Contract = transactionManagerReceiverSide,
  ) => {
    const router = _router ?? instance.signer;
    const routerAddress = await router.getAddress();

    // Get starting + expected  balance
    const startingBalance = await getOnchainBalance(assetId, routerAddress, ethers.provider);
    const expectedBalance = startingBalance.add(shares);

    const startingLiquidity = await instance.getRouterBalance(routerAddress, assetId);
    const expectedLiquidity = startingLiquidity.sub(shares);

<<<<<<< HEAD
    const tx = await instance.connect(router).removeLiquidity(shares, assetId, routerAddress);
=======
    const tx: providers.TransactionResponse = await instance
      .connect(router)
      .removeLiquidity(amount, assetId, routerAddress);
>>>>>>> dda8f641

    const receipt = await tx.wait();
    expect(receipt.status).to.be.eq(1);

    // Verify receipt events
    await assertReceiptEvent(receipt, "LiquidityRemoved", {
      router: routerAddress,
      assetId,
      shares,
      recipient: routerAddress,
    });

    // Check liquidity
    const liquidity = await instance.getRouterBalance(await router.getAddress(), assetId);
    expect(liquidity).to.be.eq(expectedLiquidity);

    // Check balance
    const finalBalance = await getOnchainBalance(assetId, await router.getAddress(), ethers.provider);
    expect(finalBalance).to.be.eq(
      assetId !== AddressZero
        ? expectedBalance
        : expectedBalance.sub(receipt.cumulativeGasUsed.mul(receipt.effectiveGasPrice)),
    );
  };

  const prepareAndAssert = async (
    txOverrides: Partial<InvariantTransactionData>,
    recordOverrides: Partial<VariantTransactionData> = {},
    preparer: Wallet = user,
    instance: TransactionManager = transactionManager,
    encryptedCallData: string = EmptyBytes,
  ): Promise<ContractReceipt> => {
    const { transaction, record } = await getTransactionData(txOverrides, recordOverrides);

    // Check if its the user
    const userSending = preparer.address !== transaction.router;

    // Get initial balances
    const initialContractAmount = await getOnchainBalance(
      userSending ? transaction.sendingAssetId : transaction.receivingAssetId,
      instance.address,
      ethers.provider,
    );
    const initialPreparerAmount = userSending
      ? await getOnchainBalance(transaction.sendingAssetId, preparer.address, ethers.provider)
      : await instance.getRouterBalance(transaction.router, transaction.receivingAssetId);

    const invariantDigest = getInvariantTransactionDigest(transaction);

    // Get initial user shares
    const initialUserShares = await instance.issuedShares(transaction.user, transaction.sendingAssetId);

    // Get initial router shares
    const initialRouterShares = await instance.issuedShares(transaction.router, transaction.receivingAssetId);

    // Get initial outstanding shares
    const initialOutstanding = (await instance.chainId()).eq(transaction.receivingChainId)
      ? await instance.outstandingShares(transaction.receivingAssetId)
      : await instance.outstandingShares(transaction.sendingAssetId);

    expect(await instance.variantTransactionData(invariantDigest)).to.be.eq(utils.formatBytes32String(""));
    // Send tx
    const prepareTx = await instance
      .connect(preparer)
      .prepare(
        transaction,
        record.shares,
        record.expiry,
        encryptedCallData,
        EmptyBytes,
        EmptyBytes,
        transaction.sendingAssetId === AddressZero && preparer.address !== transaction.router
          ? { value: record.shares }
          : {},
      );
    const receipt = await prepareTx.wait();
    expect(receipt.status).to.be.eq(1);

    const variantDigest = getVariantTransactionDigest({
      shares: record.shares,
      expiry: record.expiry,
      preparedBlockNumber: receipt.blockNumber,
    });

    expect(await instance.variantTransactionData(invariantDigest)).to.be.eq(variantDigest);

    // Verify receipt event
    const txData = { ...transaction, ...record, preparedBlockNumber: receipt.blockNumber };
    await assertReceiptEvent(receipt, "TransactionPrepared", {
      user: transaction.user,
      router: transaction.router,
      transactionId: transaction.transactionId,
      txData,
      amount: record.shares,
      caller: preparer.address,
      encryptedCallData: encryptedCallData,
      encodedBid: EmptyBytes,
      bidSignature: EmptyBytes,
    });

    // Verify amount has been deducted from preparer
    const finalPreparerAmount = userSending
      ? await getOnchainBalance(transaction.sendingAssetId, preparer.address, ethers.provider)
      : await instance.getRouterBalance(transaction.router, transaction.receivingAssetId);
    const expected = initialPreparerAmount.sub(record.shares);
    expect(finalPreparerAmount).to.be.eq(
      transaction.sendingAssetId === AddressZero && userSending
        ? expected.sub(receipt.effectiveGasPrice.mul(receipt.cumulativeGasUsed))
        : expected,
    );

    // Verify amount has been added to contract
    const finalContractAmount = await getOnchainBalance(
      userSending ? transaction.sendingAssetId : transaction.receivingAssetId,
      instance.address,
      ethers.provider,
    );
    expect(finalContractAmount).to.be.eq(initialContractAmount.add(userSending ? record.shares : 0));

    // Verify user shares have incremented on sending chain
    const finalUserShares = await instance.issuedShares(transaction.user, transaction.sendingAssetId);
    expect(finalUserShares).to.be.eq(
      initialUserShares.add((await instance.chainId()).eq(transaction.sendingChainId) ? record.shares : 0),
    );

    // Verify router shares decreased on receiving chain
    const finalRouterShares = await instance.issuedShares(transaction.router, transaction.receivingAssetId);
    expect(finalRouterShares).to.be.eq(
      initialRouterShares.sub((await instance.chainId()).eq(transaction.receivingChainId) ? record.shares : 0),
    );

    // Verify outstanding shares
    const finalOutstanding = await instance.outstandingShares(
      (await instance.chainId()).eq(transaction.receivingChainId)
        ? transaction.receivingAssetId
        : transaction.sendingAssetId,
    );
    expect(finalOutstanding).to.be.eq(
      initialOutstanding.add((await instance.chainId()).eq(transaction.receivingChainId) ? 0 : record.shares),
    );

    return receipt;
  };

  const fulfillAndAssert = async (
    transaction: InvariantTransactionData,
    record: VariantTransactionData,
    relayerFee: string,
    fulfillingForSender: boolean,
    submitter: Wallet,
    instance: TransactionManager,
    callData: string = EmptyBytes,
  ) => {
    // Get pre-fulfull balance. If fulfilling on sender side, router
    // liquidity of sender asset will increase. If fulfilling on receiving
    // side, user balance of receiving asset will increase + relayer paid
    const initialIncrease = fulfillingForSender
      ? await getOnchainBalance(transaction.receivingAssetId, transaction.receivingAddress, ethers.provider)
      : await instance.getRouterBalance(router.address, transaction.sendingAssetId);
    const expectedIncrease = initialIncrease.add(record.shares).sub(fulfillingForSender ? relayerFee : 0);

    // Check for relayer balances
    const initialRelayer = await getOnchainBalance(transaction.receivingAssetId, submitter.address, ethers.provider);

    // Check for values that remain flat
    const initialFlat = fulfillingForSender
      ? await instance.getRouterBalance(router.address, transaction.receivingAssetId)
      : await getOnchainBalance(transaction.sendingAssetId, user.address, ethers.provider);

    // Get initial shares for user, router, and outstanding
    const userShares = await instance.issuedShares(
      transaction.user,
      fulfillingForSender ? transaction.receivingAssetId : transaction.sendingAssetId,
    );
    const routerShares = await instance.issuedShares(
      transaction.router,
      fulfillingForSender ? transaction.receivingAssetId : transaction.sendingAssetId,
    );
    const outstandingShares = await instance.outstandingShares(
      fulfillingForSender ? transaction.receivingAssetId : transaction.sendingAssetId,
    );

    // Generate signature from user
    const signature = await signFulfillTransactionPayload(transaction.transactionId, relayerFee, user);

    const invariantDigest = getInvariantTransactionDigest(transaction);
    const variantDigestBeforeFulfill = getVariantTransactionDigest({
      shares: record.shares,
      expiry: record.expiry,
      preparedBlockNumber: record.preparedBlockNumber,
    });

    expect(await instance.variantTransactionData(invariantDigest)).to.be.eq(variantDigestBeforeFulfill);
    // Send tx
    const tx = await instance.connect(submitter).fulfill(
      {
        ...transaction,
        ...record,
      },
      relayerFee,
      signature,
      callData,
    );
    const receipt = await tx.wait();
    expect(receipt.status).to.be.eq(1);

    const variantDigest = getVariantTransactionDigest({
      shares: record.shares,
      expiry: record.expiry,
      preparedBlockNumber: 0,
    });

    expect(await instance.variantTransactionData(invariantDigest)).to.be.eq(variantDigest);
    // Assert event
    await assertReceiptEvent(receipt, "TransactionFulfilled", {
      user: transaction.user,
      router: transaction.router,
      transactionId: transaction.transactionId,
      txData: { ...transaction, ...record },
      relayerFee,
      signature,
      caller: submitter.address,
    });

    // Verify final balances
    const finalIncreased = fulfillingForSender
      ? await getOnchainBalance(transaction.receivingAssetId, transaction.receivingAddress, ethers.provider)
      : await instance.getRouterBalance(router.address, transaction.sendingAssetId);

    const finalFlat = fulfillingForSender
      ? await instance.getRouterBalance(router.address, transaction.receivingAssetId)
      : await getOnchainBalance(transaction.sendingAssetId, user.address, ethers.provider);

    // Assert relayer fee if needed
    if (fulfillingForSender && submitter.address !== user.address) {
      // Assert relayer got fees
      const expectedRelayer = initialRelayer.add(relayerFee);
      const finalRelayer = await getOnchainBalance(transaction.receivingAssetId, submitter.address, ethers.provider);
      expect(finalRelayer).to.be.eq(
        transaction.receivingAssetId === AddressZero
          ? expectedRelayer.sub(receipt.effectiveGasPrice.mul(receipt.gasUsed))
          : expectedRelayer,
      );
    }

    const gas = receipt.effectiveGasPrice.mul(receipt.gasUsed).toString();

    if (callData == EmptyBytes) {
      expect(finalIncreased).to.be.eq(
        !fulfillingForSender ||
          user.address !== submitter.address ||
          transaction.receivingAssetId !== AddressZero ||
          user.address !== transaction.receivingAddress
          ? expectedIncrease
          : expectedIncrease.add(relayerFee).sub(gas),
      );
    }
    expect(finalFlat).to.be.eq(initialFlat);

    // Get final shares for user, router, and outstanding
    const finalUserShares = await instance.issuedShares(
      transaction.user,
      fulfillingForSender ? transaction.receivingAssetId : transaction.sendingAssetId,
    );
    const finalRouterShares = await instance.issuedShares(
      transaction.router,
      fulfillingForSender ? transaction.receivingAssetId : transaction.sendingAssetId,
    );
    const finalOutstandingShares = await instance.outstandingShares(
      fulfillingForSender ? transaction.receivingAssetId : transaction.sendingAssetId,
    );

    // Verify user shares:
    // if on sending: should decrease
    // if on receiving: should be constant
    expect(finalUserShares).to.be.eq(fulfillingForSender ? userShares : userShares.sub(record.shares));

    // Verify router shares:
    // if on sending: should increase
    // if on receiving: should be constant
    expect(finalRouterShares).to.be.eq(fulfillingForSender ? routerShares : routerShares.add(record.shares));

    // Verify outstanding shares
    // if on sending: should be constant
    // if on receiving: should decrease
    expect(finalOutstandingShares).to.be.eq(
      fulfillingForSender ? outstandingShares.sub(record.shares) : outstandingShares,
    );
  };

  const cancelAndAssert = async (
    transaction: InvariantTransactionData,
    record: VariantTransactionData,
    canceller: Wallet,
    instance: Contract,
    relayerFee: BigNumber = constants.Zero,
    _signature?: string,
  ): Promise<void> => {
    const sendingSideCancel = (await instance.chainId()).toNumber() === transaction.sendingChainId;

    const startingBalance = !sendingSideCancel
      ? await instance.getRouterBalance(transaction.router, transaction.receivingAssetId)
      : await getOnchainBalance(transaction.sendingAssetId, transaction.user, ethers.provider);
    const expectedBalance =
      canceller == user || (await instance.chainId()).toNumber() == transaction.receivingChainId
        ? startingBalance.add(record.shares)
        : startingBalance.add(record.shares).sub(relayerFee);

    // Get initial shares for user, router, and outstanding
    const userShares = await instance.issuedShares(
      transaction.user,
      sendingSideCancel ? transaction.sendingAssetId : transaction.receivingAssetId,
    );
    const routerShares = await instance.issuedShares(
      transaction.router,
      sendingSideCancel ? transaction.sendingAssetId : transaction.receivingAssetId,
    );
    const outstandingShares = await instance.outstandingShares(
      sendingSideCancel ? transaction.sendingAssetId : transaction.receivingAssetId,
    );

    const signature =
      _signature ?? (await signCancelTransactionPayload(transaction.transactionId, relayerFee.toString(), user));
    const tx = await instance.connect(canceller).cancel({ ...transaction, ...record }, relayerFee, signature);
    const receipt = await tx.wait();
    await assertReceiptEvent(receipt, "TransactionCancelled", {
      user: transaction.user,
      router: transaction.router,
      transactionId: transaction.transactionId,
      txData: { ...transaction, ...record },
      caller: canceller.address,
    });

    const balance = !sendingSideCancel
      ? await instance.getRouterBalance(transaction.router, transaction.receivingAssetId)
      : await getOnchainBalance(transaction.sendingAssetId, transaction.user, ethers.provider);
    expect(balance).to.be.eq(expectedBalance);

    // Get final shares for user, router, and outstanding
    const finalUserShares = await instance.issuedShares(
      transaction.user,
      sendingSideCancel ? transaction.sendingAssetId : transaction.receivingAssetId,
    );
    const finalRouterShares = await instance.issuedShares(
      transaction.router,
      sendingSideCancel ? transaction.sendingAssetId : transaction.receivingAssetId,
    );
    const finalOutstandingShares = await instance.outstandingShares(
      sendingSideCancel ? transaction.sendingAssetId : transaction.receivingAssetId,
    );

    // Verify user shares
    // - if sending chain cancel, should decrease
    // - if receiving chain cancel, should be constant
    expect(finalUserShares).to.be.eq(sendingSideCancel ? userShares.sub(record.shares) : userShares);

    // Verify router shares
    // - if sending chain cancel, should be constant
    // - if receiving chain cancel, should increase
    expect(finalRouterShares).to.be.eq(sendingSideCancel ? routerShares : routerShares.add(record.shares));

    // Verify outstanding shares:
    // - if sending chain cancel, should decrease
    // - if receiving chain cancel, should be constant
    expect(finalOutstandingShares).to.be.eq(
      sendingSideCancel ? outstandingShares.sub(record.shares) : outstandingShares,
    );
  };

  describe("constructor", async () => {
    it("should deploy", async () => {
      expect(transactionManager.address).to.be.a("string");
    });

    it("should set chainId", async () => {
      expect(await transactionManager.chainId()).to.eq(1337);
    });

    it("should set interpreter", async () => {
      const addr = await transactionManager.interpreter();
      expect(utils.isAddress(addr)).to.be.true;
    });

    it("should set renounced", async () => {
      expect(await transactionManager.renounced()).to.be.false;
    });
  });

  describe("getAmountFromShares", () => {
    it("should work for 0 shares", async () => {
      await addAndAssertLiquidity(1000, AddressZero, router, transactionManager);

      expect(await transactionManager.getAmountFromShares(AddressZero, 0)).to.be.eq(0);
    });

    it("should work for 0 shares of 0 value contract", async () => {
      expect(await transactionManager.getAmountFromShares(AddressZero, 0)).to.be.eq(0);
    });

    it("should work for partial shares of 0 value contract", async () => {
      expect(await transactionManager.getAmountFromShares(AddressZero, 10000)).to.be.eq(0);
    });

    it("should work for 100% of shares", async () => {
      const shares = 1000;
      await addAndAssertLiquidity(shares, AddressZero, router, transactionManager);

      expect(await transactionManager.getAmountFromShares(AddressZero, shares)).to.be.eq(shares);
    });

    it("should work for partial shares", async () => {
      const shares = 1000;
      await addAndAssertLiquidity(shares, AddressZero, router, transactionManager);

      expect(await transactionManager.getAmountFromShares(AddressZero, shares / 2)).to.be.eq(shares / 2);
    });
  });

  describe("renounced", () => {
    it("should return false if owner is not renounced", async () => {
      expect(await transactionManager.renounced()).to.be.false;
    });

    it("should return true if owner is renounced", async () => {
      // Propose new owner of address(0)
      await transferOwnership();

      // Check renounced
      expect(await transactionManager.renounced()).to.be.true;
    });
  });

  describe("addRouter", () => {
    it("should fail if not called by owner", async () => {
      const toAdd = Wallet.createRandom().address;
      await expect(transactionManager.connect(other).addRouter(toAdd)).to.be.revertedWith("#OO:029");
    });

    it("should fail if it is adding address0", async () => {
      const toAdd = constants.AddressZero;
      await expect(transactionManager.addRouter(toAdd)).to.be.revertedWith("#AR:001");
    });

    it("should fail if its already added", async () => {
      await expect(transactionManager.addRouter(router.address)).to.be.revertedWith("#AR:032");
    });

    it("should work", async () => {
      const toAdd = Wallet.createRandom().address;
      const tx = await transactionManager.addRouter(toAdd);
      const receipt = await tx.wait();
      await assertReceiptEvent(receipt, "RouterAdded", { caller: receipt.from, addedRouter: toAdd });
      expect(await transactionManager.approvedRouters(toAdd)).to.be.true;
    });
  });

  describe("removeRouter", () => {
    it("should fail if not called by owner", async () => {
      const toAdd = Wallet.createRandom().address;
      await expect(transactionManager.connect(other).removeRouter(toAdd)).to.be.revertedWith("#OO:029");
    });

    it("should fail if it is adding address0", async () => {
      const toAdd = constants.AddressZero;
      await expect(transactionManager.removeRouter(toAdd)).to.be.revertedWith("#RR:001");
    });

    it("should fail if its already removed", async () => {
      const tx = await transactionManager.removeRouter(router.address);
      await tx.wait();

      await expect(transactionManager.removeRouter(router.address)).to.be.revertedWith("#RR:033");
    });

    it("should work", async () => {
      const tx = await transactionManager.removeRouter(router.address);
      const receipt = await tx.wait();
      await assertReceiptEvent(receipt, "RouterRemoved", { caller: receipt.from, removedRouter: router.address });
      expect(await transactionManager.approvedRouters(router.address)).to.be.false;
    });
  });

  describe("addAssetId", () => {
    it("should fail if not called by owner", async () => {
      await expect(transactionManager.connect(other).addAssetId(Wallet.createRandom().address)).to.be.revertedWith(
        "#OO:029",
      );
    });

    it("should fail if its already added", async () => {
      await expect(transactionManager.addAssetId(AddressZero)).to.be.revertedWith("#AA:032");
    });

    it("should work", async () => {
      const assetId = Wallet.createRandom().address;
      const tx = await transactionManager.addAssetId(assetId);
      const receipt = await tx.wait();
      await assertReceiptEvent(receipt, "AssetAdded", { caller: receipt.from, addedAssetId: assetId });
      expect(await transactionManager.approvedAssets(assetId)).to.be.true;
    });
  });

  describe("removeAssetId", () => {
    it("should fail if not called by owner", async () => {
      await expect(transactionManager.connect(other).removeAssetId(Wallet.createRandom().address)).to.be.revertedWith(
        "#OO:029",
      );
    });

    it("should fail if its already removed", async () => {
      const assetId = Wallet.createRandom().address;

      await expect(transactionManager.removeAssetId(assetId)).to.be.revertedWith("#RA:033");
    });

    it("should work", async () => {
      const assetId = AddressZero;
      const tx = await transactionManager.removeAssetId(assetId);
      const receipt = await tx.wait();
      await assertReceiptEvent(receipt, "AssetRemoved", { caller: receipt.from, removedAssetId: assetId });
      expect(await transactionManager.approvedAssets(assetId)).to.be.false;
    });
  });

  describe("addLiquidity", () => {
    // TODO:
    // - reentrant cases
    // - rebasing/inflationary/deflationary cases
    it("should revert if router address is empty", async () => {
      const amount = "1";
      const assetId = AddressZero;

      await expect(transactionManager.connect(router).addLiquidity(amount, assetId, AddressZero)).to.be.revertedWith(
        getContractError("addLiquidity: ROUTER_EMPTY"),
      );
      expect(await transactionManager.getRouterBalance(router.address, assetId)).to.eq(BigNumber.from(0));
    });

    it("should fail if amount is 0", async () => {
      const amount = "0";
      const assetId = AddressZero;

      await expect(transactionManager.connect(router).addLiquidity(amount, assetId, router.address)).to.be.revertedWith(
        getContractError("addLiquidity: AMOUNT_IS_ZERO"),
      );
    });

    it("should fail if it is an unapproved router && ownership isnt renounced", async () => {
      const amount = "10";
      const assetId = AddressZero;

      // Remove router
      const remove = await transactionManager.removeRouter(router.address);
      await remove.wait();
      expect(await transactionManager.approvedRouters(router.address)).to.be.false;

      await expect(transactionManager.addLiquidity(amount, assetId, router.address)).to.be.revertedWith(
        getContractError("addLiquidity: BAD_ROUTER"),
      );
    });

    it("should fail if its an unapproved asset && ownership isnt renounced", async () => {
      const amount = "10";
      const assetId = AddressZero;

      // Remove asset
      const remove = await transactionManager.removeAssetId(assetId);
      await remove.wait();
      expect(await transactionManager.approvedAssets(assetId)).to.be.false;

      await expect(transactionManager.connect(router).addLiquidity(amount, assetId, router.address)).to.be.revertedWith(
        getContractError("addLiquidity: BAD_ASSET"),
      );
    });

    it("should fail if if msg.value == 0 for native asset", async () => {
      const amount = "1";
      const assetId = AddressZero;

      await expect(transactionManager.connect(router).addLiquidity(amount, assetId, router.address)).to.be.revertedWith(
        getContractError("addLiquidity: VALUE_MISMATCH"),
      );
      expect(await transactionManager.getRouterBalance(router.address, assetId)).to.eq(BigNumber.from(0));
    });

    it("should fail if msg.value != amount for native asset", async () => {
      const amount = "1";
      const falseValue = "2";
      const assetId = AddressZero;

      await expect(
        transactionManager.connect(router).addLiquidity(amount, assetId, router.address, { value: falseValue }),
      ).to.be.revertedWith(getContractError("addLiquidity: VALUE_MISMATCH"));
      expect(await transactionManager.getRouterBalance(router.address, assetId)).to.eq(BigNumber.from(0));
    });

    it("should fail if msg.value != 0 for ERC20 token", async () => {
      // addLiquidity: ETH_WITH_ERC_TRANSFER;
      const amount = "1";
      const assetId = tokenA.address;
      await expect(
        transactionManager.connect(router).addLiquidity(amount, assetId, router.address, { value: amount }),
      ).to.be.revertedWith(getContractError("addLiquidity: ETH_WITH_ERC_TRANSFER"));
      expect(await transactionManager.getRouterBalance(router.address, assetId)).to.eq(BigNumber.from(0));
    });

    it("should fail if transferFromERC20 fails", async () => {
      const amount = "1";
      const assetId = tokenA.address;
      await expect(transactionManager.connect(router).addLiquidity(amount, assetId, router.address)).to.be.revertedWith(
        "ERC20: transfer amount exceeds allowance",
      );
      expect(await transactionManager.getRouterBalance(router.address, assetId)).to.eq(BigNumber.from(0));
    });

    it("should work if it is renounced && using an unapproved router", async () => {
      const amount = "1";
      const assetId = AddressZero;

      // Remove asset
      const remove = await transactionManager.removeRouter(router.address);
      await remove.wait();
      expect(await transactionManager.approvedRouters(router.address)).to.be.false;

      // Renounce ownership
      await transferOwnership();

      await addAndAssertLiquidity(amount, assetId, router);
    });

    it("should work if it is renounced && using an unapproved assetId", async () => {
      const amount = "1";
      const assetId = AddressZero;

      // Remove asset
      const remove = await transactionManager.removeAssetId(assetId);
      await remove.wait();
      expect(await transactionManager.approvedAssets(assetId)).to.be.false;

      // Renounce ownership
      await transferOwnership();

      await addAndAssertLiquidity(amount, assetId);
    });

    it("should work for an approved router in approved native asset", async () => {
      const amount = "1";
      const assetId = AddressZero;
      await addAndAssertLiquidity(amount, assetId);
    });

    it("should work for an approved router in approved erc20", async () => {
      const amount = "1";
      const assetId = tokenA.address;
      await approveTokens(amount, router, transactionManagerReceiverSide.address, tokenA);
      await addAndAssertLiquidity(amount, assetId);
    });
  });

  describe("removeLiquidity", () => {
    // TODO:
    // - reentrant cases
    // - rebasing/inflationary/deflationary cases
    it("should revert if param recipient address is empty", async () => {
      const amount = "1";
      const assetId = AddressZero;

      await expect(transactionManager.connect(router).removeLiquidity(amount, assetId, AddressZero)).to.be.revertedWith(
        getContractError("removeLiquidity: RECIPIENT_EMPTY"),
      );
    });

    it("should revert if amount is 0", async () => {
      const amount = "0";
      const assetId = AddressZero;

      await addAndAssertLiquidity("10", assetId);

      await expect(
        transactionManager.connect(router).removeLiquidity(amount, assetId, router.address),
      ).to.be.revertedWith(getContractError("removeLiquidity: ZERO_SHARES"));
    });

    it("should revert if router balance is lower than amount", async () => {
      const amount = "1";
      const assetId = AddressZero;

      await expect(
        transactionManager.connect(router).removeLiquidity(amount, assetId, router.address),
      ).to.be.revertedWith(getContractError("removeLiquidity: INSUFFICIENT_LIQUIDITY"));
    });

    it("happy case: removeLiquidity native token", async () => {
      const amount = "1";
      const assetId = AddressZero;

      await addAndAssertLiquidity(amount, assetId);

      await removeAndAssertLiquidity(amount, assetId, router);
    });

    it("happy case: removeLiquidity ERC20", async () => {
      const amount = "1";
      const assetId = tokenA.address;
      await approveTokens(amount, router, transactionManagerReceiverSide.address);
      await addAndAssertLiquidity(amount, assetId);

      await removeAndAssertLiquidity(amount, assetId, router);
    });
  });

  describe("prepare", () => {
    // TODO: revert and emit event test cases
    // - reentrant cases
    // - rebasing test cases
    it("should revert if invariantData.user is AddressZero", async () => {
      const { transaction, record } = await getTransactionData({ user: AddressZero });
      await expect(
        transactionManager
          .connect(user)
          .prepare(transaction, record.shares, record.expiry, EmptyBytes, EmptyBytes, EmptyBytes, {
            value: record.shares,
          }),
      ).to.be.revertedWith(getContractError("prepare: USER_EMPTY"));
    });

    it("should revert if invariantData.router is AddressZero", async () => {
      const { transaction, record } = await getTransactionData({ router: AddressZero });
      await expect(
        transactionManager
          .connect(user)
          .prepare(transaction, record.shares, record.expiry, EmptyBytes, EmptyBytes, EmptyBytes, {
            value: record.shares,
          }),
      ).to.be.revertedWith(getContractError("prepare: ROUTER_EMPTY"));
    });

    it("should fail if it hasnt been renounced && using an unapproved router", async () => {
      const { transaction, record } = await getTransactionData({ router: Wallet.createRandom().address });
      await expect(
        transactionManager
          .connect(user)
          .prepare(transaction, record.shares, record.expiry, EmptyBytes, EmptyBytes, EmptyBytes, {
            value: record.shares,
          }),
      ).to.be.revertedWith(getContractError("prepare: BAD_ROUTER"));
    });

    it("should revert if invariantData.sendingChainFallback is AddressZero", async () => {
      const { transaction, record } = await getTransactionData({ sendingChainFallback: AddressZero });
      await expect(
        transactionManager
          .connect(user)
          .prepare(transaction, record.shares, record.expiry, EmptyBytes, EmptyBytes, EmptyBytes, {
            value: record.shares,
          }),
      ).to.be.revertedWith(getContractError("prepare: SENDING_CHAIN_FALLBACK_EMPTY"));
    });

    it("should revert if invariantData.receivingAddress is AddressZero", async () => {
      const { transaction, record } = await getTransactionData({ receivingAddress: AddressZero });
      await expect(
        transactionManager
          .connect(user)
          .prepare(transaction, record.shares, record.expiry, EmptyBytes, EmptyBytes, EmptyBytes, {
            value: record.shares,
          }),
      ).to.be.revertedWith(getContractError("prepare: RECEIVING_ADDRESS_EMPTY"));
    });

    it("should revert if invariantData.sendingChainId == invariantData.receivingChainId", async () => {
      const { transaction, record } = await getTransactionData({ sendingChainId: 1337, receivingChainId: 1337 });
      await expect(
        transactionManager
          .connect(user)
          .prepare(transaction, record.shares, record.expiry, EmptyBytes, EmptyBytes, EmptyBytes, {
            value: record.shares,
          }),
      ).to.be.revertedWith(getContractError("prepare: SAME_CHAINIDS"));
    });

    it("should revert if invariantData.sendingChainId != transactionManager.chainId && invariantData.receivingChainId != transactionManager.chainId", async () => {
      const { transaction, record } = await getTransactionData({ sendingChainId: 1340, receivingChainId: 1341 });
      await expect(
        transactionManager
          .connect(user)
          .prepare(transaction, record.shares, record.expiry, EmptyBytes, EmptyBytes, EmptyBytes, {
            value: record.shares,
          }),
      ).to.be.revertedWith(getContractError("prepare: INVALID_CHAINIDS"));
    });

    it("should revert if invariantData.expiry - block.timestamp < MIN_TIMEOUT", async () => {
      const { transaction, record } = await getTransactionData();
      const hours12 = 12 * 60 * 60;
      const { timestamp } = await ethers.provider.getBlock("latest");
      const expiry = (timestamp + hours12 + 5_000).toString();
      await expect(
        transactionManager
          .connect(user)
          .prepare(transaction, record.shares, expiry, EmptyBytes, EmptyBytes, EmptyBytes, {
            value: record.shares,
          }),
      ).to.be.revertedWith(getContractError("prepare: TIMEOUT_TOO_LOW"));
    });

    it("should revert if invariantData.expiry - block.timestamp == MIN_TIMEOUT", async () => {
      const { transaction, record } = await getTransactionData();
      const { timestamp } = await ethers.provider.getBlock("latest");
      const expiry = (await transactionManager.MIN_TIMEOUT()).add(timestamp.toString());
      await expect(
        transactionManager
          .connect(user)
          .prepare(transaction, record.shares, expiry, EmptyBytes, EmptyBytes, EmptyBytes, {
            value: record.shares,
          }),
      ).to.be.revertedWith(getContractError("prepare: TIMEOUT_TOO_LOW"));
    });

    it("should revert if invariantData.expiry - block.timestamp > MAX_TIMEOUT", async () => {
      const { transaction, record } = await getTransactionData();
      const days31 = 31 * 24 * 60 * 60;
      const { timestamp } = await ethers.provider.getBlock("latest");
      const expiry = (timestamp + days31 + 5_000).toString();
      await expect(
        transactionManager
          .connect(user)
          .prepare(transaction, record.shares, expiry, EmptyBytes, EmptyBytes, EmptyBytes, {
            value: record.shares,
          }),
      ).to.be.revertedWith(getContractError("prepare: TIMEOUT_TOO_HIGH"));
    });

    it("should revert if digest already exist", async () => {
      const { transaction, record } = await getTransactionData();

      await prepareAndAssert(transaction, record, user, transactionManager);

      await expect(
        transactionManager
          .connect(user)
          .prepare(transaction, record.shares, record.expiry, EmptyBytes, EmptyBytes, EmptyBytes, {
            value: record.shares,
          }),
      ).to.be.revertedWith(getContractError("prepare: DIGEST_EXISTS"));
    });

    describe("failures when preparing on the sender chain", () => {
      it("should fail if amount is 0", async () => {
        const { transaction, record } = await getTransactionData({}, { shares: "0" });
        await expect(
          transactionManager
            .connect(user)
            .prepare(transaction, record.shares, record.expiry, EmptyBytes, EmptyBytes, EmptyBytes, {
              value: record.shares,
            }),
        ).to.be.revertedWith(getContractError("prepare: AMOUNT_IS_ZERO"));
      });

      it("should fail if its not renounced && invariantData.sendingAssetId != an approved asset", async () => {
        const { transaction, record } = await getTransactionData({ sendingAssetId: Wallet.createRandom().address });
        await expect(
          transactionManager
            .connect(user)
            .prepare(transaction, record.shares, record.expiry, EmptyBytes, EmptyBytes, EmptyBytes, {
              value: record.shares,
            }),
        ).to.be.revertedWith(getContractError("prepare: BAD_ASSET"));
      });

      it("should revert if msg.value == 0 && invariantData.sendingAssetId == native token", async () => {
        const { transaction, record } = await getTransactionData();

        await expect(
          transactionManager
            .connect(user)
            .prepare(transaction, record.shares, record.expiry, EmptyBytes, EmptyBytes, EmptyBytes),
        ).to.be.revertedWith(getContractError("prepare: VALUE_MISMATCH"));
      });

      it("should revert if msg.value != amount && invariantData.sendingAssetId == native token", async () => {
        const { transaction, record } = await getTransactionData();
        const falseAmount = "20";
        await expect(
          transactionManager
            .connect(user)
            .prepare(transaction, record.shares, record.expiry, EmptyBytes, EmptyBytes, EmptyBytes, {
              value: falseAmount,
            }),
        ).to.be.revertedWith(getContractError("prepare: VALUE_MISMATCH"));
      });

      it("should revert if msg.value != 0 && invariantData.sendingAssetId != native token", async () => {
        const { transaction, record } = await getTransactionData({ sendingAssetId: tokenA.address });

        await expect(
          transactionManager
            .connect(user)
            .prepare(transaction, record.shares, record.expiry, EmptyBytes, EmptyBytes, EmptyBytes, {
              value: record.shares,
            }),
        ).to.be.revertedWith(getContractError("prepare: ETH_WITH_ERC_TRANSFER"));
      });

      it("should revert if ERC20.transferFrom fails", async () => {
        const { transaction, record } = await getTransactionData({ sendingAssetId: tokenA.address });

        await expect(
          transactionManager
            .connect(user)
            .prepare(transaction, record.shares, record.expiry, EmptyBytes, EmptyBytes, EmptyBytes),
        ).to.be.revertedWith("ERC20: transfer amount exceeds allowance");
      });
    });

    describe("failures when preparing on the router chain", () => {
      it("should fail if the callTo is not empty and not a contract", async () => {
        const { transaction, record } = await getTransactionData({
          callTo: Wallet.createRandom().address,
        });
        await expect(
          transactionManagerReceiverSide
            .connect(router)
            .prepare(transaction, record.shares, record.expiry, EmptyBytes, EmptyBytes, EmptyBytes),
        ).to.be.revertedWith("#P:031");
      });

      it("should fail if its not renounced && invariantData.receivingAssetId != an approved asset", async () => {
        const { transaction, record } = await getTransactionData({ receivingAssetId: Wallet.createRandom().address });
        await expect(
          transactionManagerReceiverSide
            .connect(router)
            .prepare(transaction, record.shares, record.expiry, EmptyBytes, EmptyBytes, EmptyBytes, {
              value: record.shares,
            }),
        ).to.be.revertedWith(getContractError("prepare: BAD_ASSET"));
      });

      it("should fail if msg.sender != invariantData.router", async () => {
        const { transaction, record } = await getTransactionData();

        await expect(
          transactionManagerReceiverSide
            .connect(user)
            .prepare(transaction, record.shares, record.expiry, EmptyBytes, EmptyBytes, EmptyBytes),
        ).to.be.revertedWith(getContractError("prepare: ROUTER_MISMATCH"));
      });

      it("should fail if msg.value != 0", async () => {
        const { transaction, record } = await getTransactionData();

        await expect(
          transactionManagerReceiverSide
            .connect(router)
            .prepare(transaction, record.shares, record.expiry, EmptyBytes, EmptyBytes, EmptyBytes, {
              value: record.shares,
            }),
        ).to.be.revertedWith(getContractError("prepare: ETH_WITH_ROUTER_PREPARE"));
      });

      it("should fail if the contract isnt holding at least the amount in receiving assetId", async () => {
        const { transaction, record } = await getTransactionData({}, { shares: "1000000" });

        await expect(
          transactionManagerReceiverSide
            .connect(router)
            .prepare(transaction, record.shares, record.expiry, EmptyBytes, EmptyBytes, EmptyBytes),
        ).to.be.revertedWith(getContractError("prepare: INSUFFICIENT_FUNDS"));
      });

      it("should fail if router liquidity is lower than amount", async () => {
        await transferOwnership(constants.AddressZero, transactionManagerReceiverSide);

        const { transaction, record } = await getTransactionData({ router: receiver.address }, { shares: "1000000" });

        // Another router adds liquidity
        await addAndAssertLiquidity(
          record.shares,
          transaction.receivingAssetId,
          router,
          transactionManagerReceiverSide,
        );

        await expect(
          transactionManagerReceiverSide
            .connect(receiver)
            .prepare(transaction, record.shares, record.expiry, EmptyBytes, EmptyBytes, EmptyBytes),
        ).to.be.revertedWith(getContractError("prepare: INSUFFICIENT_LIQUIDITY"));
      });
    });

    it("should work for 0-valued transactions on receiving chain", async () => {
      const prepareAmount = "0";
      const assetId = AddressZero;

      await addAndAssertLiquidity("100", assetId, router, transactionManagerReceiverSide);

      await prepareAndAssert(
        {
          sendingAssetId: assetId,
          receivingAssetId: assetId,
          sendingChainId: 1337,
          receivingChainId: 1338,
        },
        { shares: prepareAmount },
        router,
        transactionManagerReceiverSide,
      );
    });

    it("should work if the contract has been renounced and using unapproved router", async () => {
      const prepareAmount = "10";

      // Remove router
      const remove = await transactionManager.removeRouter(router.address);
      await remove.wait();
      expect(await transactionManager.approvedRouters(router.address)).to.be.false;

      // Renounce ownership
      await transferOwnership();

      // Prepare
      const tenDays = 10 * 24 * 60 * 60;
      const { timestamp } = await ethers.provider.getBlock("latest");
      await prepareAndAssert(
        {
          sendingAssetId: AddressZero,
          receivingAssetId: tokenB.address,
        },
        {
          shares: prepareAmount,
          expiry: timestamp + tenDays, // increase expiry to 10 days in future because fast-forwarded
        },
      );
    });

    it("should work if the contract has been renounced and using unapproved asset", async () => {
      const prepareAmount = "10";
      const assetId = AddressZero;

      // Remove asset
      const remove = await transactionManager.removeAssetId(assetId);
      await remove.wait();
      expect(await transactionManager.approvedAssets(assetId)).to.be.false;

      // Renounce ownership
      await transferOwnership();

      // Prepare
      const tenDays = 10 * 24 * 60 * 60;
      const { timestamp } = await ethers.provider.getBlock("latest");
      await prepareAndAssert(
        {
          sendingAssetId: assetId,
          receivingAssetId: tokenB.address,
        },
        {
          shares: prepareAmount,
          expiry: timestamp + tenDays, // increase expiry to 10 days in future because fast-forwarded
        },
      );
    });

    it("happy case: prepare by Bob for ERC20 with CallData", async () => {
      const prepareAmount = "10";
      const assetId = tokenA.address;

      // Get calldata
      const callData = counter.interface.encodeFunctionData("incrementAndSend", [
        assetId,
        other.address,
        prepareAmount,
      ]);
      const callDataHash = utils.keccak256(callData);

      const { transaction } = await getTransactionData({
        sendingAssetId: assetId,
        receivingAssetId: tokenB.address,
        callTo: counter.address,
        callDataHash: callDataHash,
      });
      await approveTokens(prepareAmount, user, transactionManager.address);

      await prepareAndAssert(
        transaction,
        {
          shares: prepareAmount,
        },
        user,
        transactionManager,
        callData,
      );
    });

    it("happy case: prepare by Bob for ERC20", async () => {
      const prepareAmount = "10";
      const assetId = tokenA.address;

      await approveTokens(prepareAmount, user, transactionManager.address);

      await prepareAndAssert(
        {
          sendingAssetId: assetId,
          receivingAssetId: tokenB.address,
        },
        {
          shares: prepareAmount,
        },
        user,
        transactionManager,
      );
    });

    it("happy case: prepare by Bob for native token", async () => {
      const prepareAmount = "10";

      await prepareAndAssert(
        {
          sendingAssetId: AddressZero,
          receivingAssetId: tokenB.address,
        },
        {
          shares: prepareAmount,
        },
      );
    });

    it("happy case: prepare by Router for ERC20", async () => {
      const prepareAmount = "100";
      const assetId = tokenA.address;

      await approveTokens(prepareAmount, router, transactionManager.address, tokenA);
      await addAndAssertLiquidity(prepareAmount, assetId, router, transactionManager);

      await prepareAndAssert(
        {
          sendingAssetId: tokenB.address,
          receivingAssetId: assetId,
          sendingChainId: 1338,
          receivingChainId: 1337,
        },
        { shares: prepareAmount },
        router,
      );
    });

    it("happy case: prepare by Router for native token", async () => {
      const prepareAmount = "100";
      const assetId = AddressZero;

      await addAndAssertLiquidity(prepareAmount, assetId, router, transactionManagerReceiverSide);

      await prepareAndAssert(
        {
          sendingAssetId: assetId,
          receivingAssetId: assetId,
          sendingChainId: 1337,
          receivingChainId: 1338,
        },
        { shares: prepareAmount },
        router,
        transactionManagerReceiverSide,
      );
    });

    it("happy case: prepare by Bob, sent by relayer", async () => {
      const prepareAmount = "10";
      const assetId = AddressZero;

      const { transaction, record } = await getTransactionData(
        { sendingAssetId: assetId, receivingAssetId: tokenB.address },
        { shares: prepareAmount },
      );

      await prepareAndAssert(transaction, record, other, transactionManager);
    });
  });

  describe("fulfill", () => {
    // TODO:
    // - reentrant cases
    // - rebasing/inflationary/deflationary cases
    it("should revert if the variant data is not stored (has not been prepared)", async () => {
      const { transaction, record } = await getTransactionData();
      const relayerFee = "10";

      const invariantDigest = getInvariantTransactionDigest(transaction);
      expect(await transactionManager.variantTransactionData(invariantDigest)).to.be.eq(utils.formatBytes32String(""));

      const signature = await signFulfillTransactionPayload(transaction.transactionId, relayerFee, user);
      await expect(
        transactionManager.connect(router).fulfill(
          {
            ...transaction,
            ...record,
          },
          relayerFee,
          signature,
          EmptyBytes,
        ),
      ).to.be.revertedWith(getContractError("fulfill: INVALID_VARIANT_DATA"));
    });

    it("should revert if transaction has expired", async () => {
      const { transaction, record } = await getTransactionData();

      const relayerFee = "10";

      const { blockNumber } = await prepareAndAssert(transaction, record, user, transactionManager);

      const invariantDigest = getInvariantTransactionDigest(transaction);
      const variant = {
        shares: record.shares,
        expiry: record.expiry,
        preparedBlockNumber: blockNumber,
      };
      const variantDigestBeforeFulfill = getVariantTransactionDigest(variant);

      expect(await transactionManager.variantTransactionData(invariantDigest)).to.be.eq(variantDigestBeforeFulfill);

      await setBlockTime(+record.expiry + 1_000);

      const signature = await signFulfillTransactionPayload(transaction.transactionId, relayerFee, user);

      await expect(
        transactionManager.connect(router).fulfill(
          {
            ...transaction,
            ...variant,
          },
          relayerFee,
          signature,
          EmptyBytes,
        ),
      ).to.be.revertedWith(getContractError("fulfill: EXPIRED"));
    });

    it("should revert if transaction is already fulfilled (txData.preparedBlockNumber == 0)", async () => {
      const { transaction, record } = await getTransactionData();
      const relayerFee = "1";
      const { blockNumber } = await prepareAndAssert(transaction, record, user, transactionManager);
      const signature = await signFulfillTransactionPayload(transaction.transactionId, relayerFee, user);

      // User fulfills
      await fulfillAndAssert(
        transaction,
        { ...record, preparedBlockNumber: blockNumber },
        relayerFee,
        false,
        router,
        transactionManager,
      );

      await expect(
        transactionManager.connect(router).fulfill(
          {
            ...transaction,
            shares: record.shares,
            expiry: record.expiry,
            preparedBlockNumber: 0,
          },
          relayerFee,
          signature,
          EmptyBytes,
        ),
      ).to.be.revertedWith(getContractError("fulfill: ALREADY_COMPLETED"));
    });

    it("should revert if param user didn't sign the signature", async () => {
      const { transaction, record } = await getTransactionData();
      const relayerFee = "10";
      const { blockNumber } = await prepareAndAssert(transaction, record, user, transactionManager);

      const variant = {
        shares: record.shares,
        expiry: record.expiry,
        preparedBlockNumber: blockNumber,
      };

      const signature = await signFulfillTransactionPayload(
        transaction.transactionId,
        relayerFee,
        Wallet.createRandom(),
      );

      await expect(
        transactionManager.connect(router).fulfill(
          {
            ...transaction,
            ...variant,
          },
          relayerFee,
          signature,
          EmptyBytes,
        ),
      ).to.be.revertedWith(getContractError("fulfill: INVALID_SIGNATURE"));
    });

    it("should revert if the hash of callData != txData.callDataHash", async () => {
      const prepareAmount = "10";
      const assetId = tokenA.address;
      const relayerFee = "2";

      // Get calldata
      const callData = counter.interface.encodeFunctionData("incrementAndSend", [
        assetId,
        other.address,
        prepareAmount,
      ]);
      const callDataHash = utils.keccak256(callData);
      const { transaction, record } = await getTransactionData(
        {
          sendingAssetId: assetId,
          receivingAssetId: tokenB.address,
          callTo: counter.address,
          callDataHash: callDataHash,
        },
        { shares: prepareAmount },
      );
      await approveTokens(prepareAmount, user, transactionManager.address);

      const { blockNumber } = await prepareAndAssert(transaction, record, user, transactionManager, callData);

      const signature = await signFulfillTransactionPayload(transaction.transactionId, relayerFee, user);

      await expect(
        transactionManager
          .connect(router)
          .fulfill(
            { ...transaction, ...record, preparedBlockNumber: blockNumber },
            relayerFee,
            signature,
            keccak256(EmptyBytes),
          ),
      ).to.be.revertedWith(getContractError("fulfill: INVALID_CALL_DATA"));
    });

    describe("sender chain (router) fulfill", () => {
      it("should revert if msg.sender != txData.router", async () => {
        const { transaction, record } = await getTransactionData();
        const relayerFee = "1";
        const { blockNumber } = await prepareAndAssert(transaction, record, user, transactionManager);

        const variant = {
          shares: record.shares,
          expiry: record.expiry,
          preparedBlockNumber: blockNumber,
        };

        const signature = await signFulfillTransactionPayload(transaction.transactionId, relayerFee, user);

        await expect(
          transactionManager.connect(user).fulfill(
            {
              ...transaction,
              ...variant,
            },
            relayerFee,
            signature,
            EmptyBytes,
          ),
        ).to.be.revertedWith(getContractError("fulfill: ROUTER_MISMATCH"));
      });
    });

    describe("receiver chain (user) fulfill", () => {
      it("should revert if the relayerFee > txData.shares", async () => {
        const prepareAmount = "100";
        const assetId = tokenA.address;
        const relayerFee = "100000";

        // Add receiving liquidity
        await approveTokens(prepareAmount, router, transactionManagerReceiverSide.address, tokenA);
        await addAndAssertLiquidity(prepareAmount, assetId, router, transactionManagerReceiverSide);

        const { transaction, record } = await getTransactionData(
          {
            sendingAssetId: AddressZero,
            receivingAssetId: assetId,
            sendingChainId: (await transactionManager.chainId()).toNumber(),
            receivingChainId: (await transactionManagerReceiverSide.chainId()).toNumber(),
          },
          { shares: prepareAmount },
        );

        // User prepares
        await approveTokens(prepareAmount, user, transactionManagerReceiverSide.address, tokenA);
        const { blockNumber } = await prepareAndAssert(transaction, record, router, transactionManagerReceiverSide);

        const signature = await signFulfillTransactionPayload(transaction.transactionId, relayerFee, user);

        await expect(
          transactionManagerReceiverSide.connect(router).fulfill(
            {
              ...transaction,
              ...record,
              preparedBlockNumber: blockNumber,
            },
            relayerFee,
            signature,
            EmptyBytes,
          ),
        ).to.be.revertedWith(getContractError("fulfill: INVALID_RELAYER_FEE"));
      });

      it("should revert if the relayerFee > 0 and transferAsset fails", async () => {
        const prepareAmount = "100";
        const assetId = tokenA.address;
        const relayerFee = "10";

        // Add receiving liquidity
        await approveTokens(prepareAmount, router, transactionManagerReceiverSide.address, tokenA);
        await addAndAssertLiquidity(prepareAmount, assetId, router, transactionManagerReceiverSide);

        const { transaction, record } = await getTransactionData(
          {
            sendingAssetId: AddressZero,
            receivingAssetId: assetId,
            sendingChainId: (await transactionManager.chainId()).toNumber(),
            receivingChainId: (await transactionManagerReceiverSide.chainId()).toNumber(),
          },
          { shares: prepareAmount },
        );

        // User prepares
        await approveTokens(prepareAmount, user, transactionManagerReceiverSide.address, tokenA);
        const { blockNumber } = await prepareAndAssert(transaction, record, router, transactionManagerReceiverSide);

        const signature = await signFulfillTransactionPayload(transaction.transactionId, relayerFee, user);

        // Set token to revert
        (await tokenA.setShouldRevert(true)).wait();
        expect(await tokenA.shouldRevert()).to.be.true;

        await expect(
          transactionManagerReceiverSide.connect(router).fulfill(
            {
              ...transaction,
              ...record,
              preparedBlockNumber: blockNumber,
            },
            relayerFee,
            signature,
            EmptyBytes,
          ),
        ).revertedWith("transfer: SHOULD_REVERT");
      });

      it("should revert if txData.callTo == address(0) && toSend > 0 && transferAsset fails", async () => {
        const prepareAmount = "100";
        const assetId = tokenA.address;
        const relayerFee = "0";

        // Add receiving liquidity
        await approveTokens(prepareAmount, router, transactionManagerReceiverSide.address, tokenA);
        await addAndAssertLiquidity(prepareAmount, assetId, router, transactionManagerReceiverSide);

        const { transaction, record } = await getTransactionData(
          {
            sendingAssetId: AddressZero,
            receivingAssetId: assetId,
            sendingChainId: (await transactionManager.chainId()).toNumber(),
            receivingChainId: (await transactionManagerReceiverSide.chainId()).toNumber(),
            callTo: AddressZero,
          },
          { shares: prepareAmount },
        );

        // User prepares
        await approveTokens(prepareAmount, user, transactionManagerReceiverSide.address, tokenA);
        const { blockNumber } = await prepareAndAssert(transaction, record, router, transactionManagerReceiverSide);

        const signature = await signFulfillTransactionPayload(transaction.transactionId, relayerFee, user);

        // Set token to revert
        (await tokenA.setShouldRevert(true)).wait();
        expect(await tokenA.shouldRevert()).to.be.true;

        await expect(
          transactionManagerReceiverSide.connect(router).fulfill(
            {
              ...transaction,
              ...record,
              preparedBlockNumber: blockNumber,
            },
            relayerFee,
            signature,
            EmptyBytes,
          ),
        ).revertedWith("transfer: SHOULD_REVERT");
      });

      it("should revert if txData.callTo != address(0) && txData.receivingAssetId != address(0) && toSend > 0 && transferAsset (to interpreter) fails", async () => {
        const prepareAmount = "100";
        const assetId = tokenA.address;
        const relayerFee = "0";

        // Add receiving liquidity
        await approveTokens(prepareAmount, router, transactionManagerReceiverSide.address, tokenA);
        await addAndAssertLiquidity(prepareAmount, assetId, router, transactionManagerReceiverSide);

        const { transaction, record } = await getTransactionData(
          {
            sendingAssetId: AddressZero,
            receivingAssetId: assetId,
            sendingChainId: (await transactionManager.chainId()).toNumber(),
            receivingChainId: (await transactionManagerReceiverSide.chainId()).toNumber(),
            callTo: counter.address,
          },
          { shares: prepareAmount },
        );

        // User prepares
        await approveTokens(prepareAmount, user, transactionManagerReceiverSide.address, tokenA);
        const { blockNumber } = await prepareAndAssert(transaction, record, router, transactionManagerReceiverSide);

        const signature = await signFulfillTransactionPayload(transaction.transactionId, relayerFee, user);

        // Set token to revert
        (await tokenA.setShouldRevert(true)).wait();
        expect(await tokenA.shouldRevert()).to.be.true;

        await expect(
          transactionManagerReceiverSide.connect(router).fulfill(
            {
              ...transaction,
              ...record,
              preparedBlockNumber: blockNumber,
            },
            relayerFee,
            signature,
            EmptyBytes,
          ),
        ).revertedWith("transfer: SHOULD_REVERT");
      });
    });

    it("happy case: user fulfills relayerFee-valued tx", async () => {
      const prepareAmount = "10";
      const assetId = AddressZero;
      const relayerFee = prepareAmount;

      // Add receiving liquidity
      await addAndAssertLiquidity(prepareAmount, assetId, router, transactionManagerReceiverSide);

      const { transaction, record } = await getTransactionData(
        {
          sendingChainId: (await transactionManager.chainId()).toNumber(),
          receivingChainId: (await transactionManagerReceiverSide.chainId()).toNumber(),
          sendingAssetId: assetId,
          receivingAssetId: assetId,
        },
        { shares: prepareAmount },
      );

      // Router prepares
      const { blockNumber } = await prepareAndAssert(transaction, record, router, transactionManagerReceiverSide);

      // User fulfills
      await fulfillAndAssert(
        transaction,
        { ...record, preparedBlockNumber: blockNumber },
        relayerFee,
        true,
        user,
        transactionManagerReceiverSide,
      );
    });

    it("happy case: user fulfills 0-valued tx", async () => {
      const prepareAmount = "0";
      const assetId = AddressZero;

      const { transaction, record } = await getTransactionData(
        {
          sendingChainId: (await transactionManager.chainId()).toNumber(),
          receivingChainId: (await transactionManagerReceiverSide.chainId()).toNumber(),
          sendingAssetId: assetId,
          receivingAssetId: assetId,
        },
        { shares: prepareAmount },
      );

      // Router prepares
      const { blockNumber } = await prepareAndAssert(transaction, record, router, transactionManagerReceiverSide);

      // User fulfills
      await fulfillAndAssert(
        transaction,
        { ...record, preparedBlockNumber: blockNumber },
        "0",
        true,
        user,
        transactionManagerReceiverSide,
      );
    });

    it("happy case: router fulfills in native asset", async () => {
      const prepareAmount = "100";
      const assetId = AddressZero;
      const relayerFee = "10";

      // Add receiving liquidity
      await addAndAssertLiquidity(prepareAmount, assetId, router, transactionManagerReceiverSide);

      const { transaction, record } = await getTransactionData(
        {
          sendingAssetId: assetId,
          receivingAssetId: assetId,
        },
        { shares: prepareAmount },
      );

      // User prepares
      const { blockNumber } = await prepareAndAssert(transaction, record, user);

      // Router fulfills
      await fulfillAndAssert(
        transaction,
        { ...record, preparedBlockNumber: blockNumber },
        relayerFee,
        false,
        router,
        transactionManager,
      );
    });

    it("happy case: router fulfills in ERC20", async () => {
      const prepareAmount = "100";
      const assetId = tokenA.address;
      const relayerFee = "10";

      // Add receiving liquidity
      await approveTokens(prepareAmount, router, transactionManagerReceiverSide.address, tokenA);
      await addAndAssertLiquidity(prepareAmount, assetId, router, transactionManagerReceiverSide);

      const { transaction, record } = await getTransactionData(
        {
          sendingAssetId: AddressZero,
          receivingAssetId: assetId,
        },
        { shares: prepareAmount },
      );

      // User prepares
      await approveTokens(prepareAmount, user, transactionManagerReceiverSide.address, tokenB);
      const { blockNumber } = await prepareAndAssert(transaction, record, user);

      // Router fulfills
      await fulfillAndAssert(
        transaction,
        { ...record, preparedBlockNumber: blockNumber },
        relayerFee,
        false,
        router,
        transactionManager,
      );
    });

    it("happy case: user fulfills in native asset with a relayer fee and no external call", async () => {
      const prepareAmount = "100";
      const assetId = AddressZero;
      const relayerFee = "10";

      // Add receiving liquidity
      await addAndAssertLiquidity(prepareAmount, assetId, router, transactionManagerReceiverSide);

      const { transaction, record } = await getTransactionData(
        {
          sendingChainId: (await transactionManager.chainId()).toNumber(),
          receivingChainId: (await transactionManagerReceiverSide.chainId()).toNumber(),
          sendingAssetId: assetId,
          receivingAssetId: assetId,
        },
        { shares: prepareAmount },
      );

      // Router prepares
      const { blockNumber } = await prepareAndAssert(transaction, record, router, transactionManagerReceiverSide);

      // User fulfills
      await fulfillAndAssert(
        transaction,
        { ...record, preparedBlockNumber: blockNumber },
        relayerFee,
        true,
        user,
        transactionManagerReceiverSide,
      );
    });

    it("happy case: user fulfills in ERC20 with a relayer fee", async () => {
      const prepareAmount = "100";
      const assetId = tokenB.address;
      const relayerFee = "10";

      // Add receiving liquidity
      await approveTokens(prepareAmount, router, transactionManagerReceiverSide.address, tokenB);
      await addAndAssertLiquidity(prepareAmount, assetId);

      const { transaction, record } = await getTransactionData(
        {
          sendingChainId: (await transactionManager.chainId()).toNumber(),
          receivingChainId: (await transactionManagerReceiverSide.chainId()).toNumber(),
          sendingAssetId: tokenA.address,
          receivingAssetId: assetId,
        },
        { shares: prepareAmount },
      );

      // Router prepares
      const { blockNumber } = await prepareAndAssert(transaction, record, router, transactionManagerReceiverSide);

      // User fulfills
      await fulfillAndAssert(
        transaction,
        { ...record, preparedBlockNumber: blockNumber },
        relayerFee,
        true,
        user,
        transactionManagerReceiverSide,
      );
    });

    it("happy case: user fulfills in ERC20 with a successful external call", async () => {
      const prepareAmount = "100";
      const assetId = tokenB.address;
      const relayerFee = "10";
      const counterAmount = BigNumber.from(prepareAmount).sub(relayerFee);

      // Get calldata
      const callData = counter.interface.encodeFunctionData("incrementAndSend", [
        assetId,
        other.address,
        counterAmount.toString(),
      ]);
      const callDataHash = utils.keccak256(callData);

      // Add receiving liquidity
      await approveTokens(prepareAmount, router, transactionManagerReceiverSide.address, tokenB);
      await addAndAssertLiquidity(prepareAmount, assetId);

      const { transaction, record } = await getTransactionData(
        {
          sendingAssetId: tokenA.address,
          receivingAssetId: assetId,
          callDataHash,
          callTo: counter.address,
        },
        { shares: prepareAmount },
      );

      // Router prepares
      const { blockNumber } = await prepareAndAssert(transaction, record, router, transactionManagerReceiverSide);

      const preExecute = await counter.count();
      const balance = await getOnchainBalance(assetId, other.address, other.provider);

      // User fulfills
      await fulfillAndAssert(
        transaction,
        { ...record, preparedBlockNumber: blockNumber },
        relayerFee,
        true,
        user,
        transactionManagerReceiverSide,
        callData,
      );

      expect(await counter.count()).to.be.eq(preExecute.add(1));
      expect(await getOnchainBalance(assetId, other.address, other.provider)).to.be.eq(balance.add(counterAmount));
    });

    it("happy case: user fulfills in native asset with a successful external call", async () => {
      const prepareAmount = "10";
      const relayerFee = "1";
      const counterAmount = BigNumber.from(prepareAmount).sub(relayerFee);

      // Get calldata
      const callData = counter.interface.encodeFunctionData("incrementAndSend", [
        AddressZero,
        other.address,
        counterAmount.toString(),
      ]);
      const callDataHash = utils.keccak256(callData);

      const { transaction, record } = await getTransactionData(
        {
          sendingAssetId: AddressZero,
          receivingAssetId: AddressZero,
          callTo: counter.address,
          callDataHash: callDataHash,
        },
        { shares: prepareAmount },
      );

      await addAndAssertLiquidity(prepareAmount, transaction.receivingAssetId, router, transactionManagerReceiverSide);
      const { blockNumber } = await prepareAndAssert(transaction, record, router, transactionManagerReceiverSide);

      const preExecute = await counter.count();
      const balance = await other.getBalance();

      await fulfillAndAssert(
        transaction,
        { ...record, preparedBlockNumber: blockNumber },
        relayerFee,
        true,
        user,
        transactionManagerReceiverSide,
        callData,
      );

      expect(await counter.count()).to.be.eq(preExecute.add(1));
      expect(await other.getBalance()).to.be.eq(balance.add(counterAmount));
    });

    it("happy case: user fulfills in ERC20 with an unsuccessful external call (sends to fallback address)", async () => {
      const prepareAmount = "100";
      const assetId = tokenB.address;
      const relayerFee = "10";
      const counterAmount = BigNumber.from(prepareAmount).sub(relayerFee);

      // Set to revert
      const revert = await counter.setShouldRevert(true);
      await revert.wait();
      expect(await counter.shouldRevert()).to.be.true;

      // Get calldata
      const callData = counter.interface.encodeFunctionData("incrementAndSend", [
        assetId,
        other.address,
        counterAmount.toString(),
      ]);
      const callDataHash = utils.keccak256(callData);

      // Add receiving liquidity
      await approveTokens(prepareAmount, router, transactionManagerReceiverSide.address, tokenB);
      await addAndAssertLiquidity(prepareAmount, assetId);

      const { transaction, record } = await getTransactionData(
        {
          sendingAssetId: tokenA.address,
          receivingAssetId: assetId,
          callDataHash,
          callTo: counter.address,
        },
        { shares: prepareAmount },
      );

      // Router prepares
      const { blockNumber } = await prepareAndAssert(transaction, record, router, transactionManagerReceiverSide);

      const preExecute = await counter.count();
      const otherBalance = await getOnchainBalance(assetId, other.address, other.provider);
      const fallbackBalance = await getOnchainBalance(assetId, transaction.receivingAddress, other.provider);

      // User fulfills
      await fulfillAndAssert(
        transaction,
        { ...record, preparedBlockNumber: blockNumber },
        relayerFee,
        true,
        user,
        transactionManagerReceiverSide,
        callData,
      );

      expect(await counter.count()).to.be.eq(preExecute);
      expect(await getOnchainBalance(assetId, other.address, other.provider)).to.be.eq(otherBalance);
      expect(await getOnchainBalance(assetId, transaction.receivingAddress, other.provider)).to.be.eq(
        fallbackBalance.add(counterAmount),
      );
    });

    it("happy case: user fulfills in native asset with an unsuccessful external call (sends to fallback address)", async () => {
      const prepareAmount = "10";
      const relayerFee = "1";
      const counterAmount = BigNumber.from(prepareAmount).sub(relayerFee);

      // Set to revert
      const revert = await counter.setShouldRevert(true);
      await revert.wait();
      expect(await counter.shouldRevert()).to.be.true;

      // Get calldata
      const callData = counter.interface.encodeFunctionData("incrementAndSend", [
        AddressZero,
        other.address,
        counterAmount.toString(),
      ]);
      const callDataHash = utils.keccak256(callData);

      const fallback = Wallet.createRandom().connect(ethers.provider);

      const { transaction, record } = await getTransactionData(
        {
          sendingAssetId: AddressZero,
          receivingAssetId: AddressZero,
          callTo: counter.address,
          callDataHash: callDataHash,
          receivingAddress: fallback.address,
        },
        { shares: prepareAmount },
      );

      await addAndAssertLiquidity(prepareAmount, transaction.receivingAssetId, router, transactionManagerReceiverSide);
      const { blockNumber } = await prepareAndAssert(transaction, record, router, transactionManagerReceiverSide);

      const preExecute = await counter.count();
      const fallbackBalance = await fallback.getBalance();
      const otherBalance = await other.getBalance();

      await fulfillAndAssert(
        transaction,
        { ...record, preparedBlockNumber: blockNumber },
        relayerFee,
        true,
        user,
        transactionManagerReceiverSide,
        callData,
      );

      expect(await counter.count()).to.be.eq(preExecute);
      expect(await other.getBalance()).to.be.eq(otherBalance);
      expect(await fallback.getBalance()).to.be.eq(fallbackBalance.add(counterAmount));
    });
  });

  describe("cancel", () => {
    it("should error if invalid txData", async () => {
      const prepareAmount = "10";
      const assetId = AddressZero;
      const relayerFee = constants.Zero;

      // Add receiving liquidity
      await addAndAssertLiquidity(prepareAmount, assetId, router, transactionManagerReceiverSide);

      const { transaction, record } = await getTransactionData({}, { shares: prepareAmount });

      const { blockNumber } = await prepareAndAssert(transaction, record, router, transactionManagerReceiverSide);

      const signature = await signCancelTransactionPayload(transaction.transactionId, relayerFee.toString(), user);
      await expect(
        transactionManagerReceiverSide
          .connect(user)
          .cancel(
            { ...transaction, shares: record.shares, expiry: record.expiry, preparedBlockNumber: 0 },
            relayerFee,
            signature,
          ),
      ).to.be.revertedWith(getContractError("cancel: INVALID_VARIANT_DATA"));
    });

    it("should error if txData.preparedBlockNumber > 0 is (already fulfilled/cancelled)", async () => {
      const prepareAmount = "10";
      const assetId = AddressZero;
      const relayerFee = constants.Zero;

      // Add receiving liquidity
      await addAndAssertLiquidity(prepareAmount, assetId, router, transactionManagerReceiverSide);

      const { transaction, record } = await getTransactionData({}, { shares: prepareAmount });

      const { blockNumber } = await prepareAndAssert(transaction, record, router, transactionManagerReceiverSide);
      // User fulfills
      await fulfillAndAssert(
        transaction,
        { ...record, preparedBlockNumber: blockNumber },
        relayerFee.toString(),
        true,
        user,
        transactionManagerReceiverSide,
      );

      const signature = await signCancelTransactionPayload(transaction.transactionId, relayerFee.toString(), user);
      await expect(
        transactionManagerReceiverSide
          .connect(user)
          .cancel(
            { ...transaction, shares: record.shares, expiry: record.expiry, preparedBlockNumber: 0 },
            relayerFee,
            signature,
          ),
      ).to.be.revertedWith(getContractError("cancel: ALREADY_COMPLETED"));
    });

    describe("sending chain reverts (returns funds to user)", () => {
      it("should fail if expiry didn't pass yet & msg.sender != router", async () => {
        const relayerFee = constants.Zero;
        const prepareAmount = "10";

        const { transaction, record } = await getTransactionData(
          {
            sendingAssetId: AddressZero,
            receivingAssetId: tokenB.address,
          },
          {
            shares: prepareAmount,
          },
        );

        const { blockNumber } = await prepareAndAssert(transaction, record, user, transactionManager);

        const signature = await signCancelTransactionPayload(transaction.transactionId, relayerFee.toString(), user);
        await expect(
          transactionManager
            .connect(receiver)
            .cancel(
              { ...transaction, shares: record.shares, expiry: record.expiry, preparedBlockNumber: blockNumber },
              relayerFee,
              signature,
            ),
        ).to.be.revertedWith(getContractError("cancel: ROUTER_MUST_CANCEL"));
      });

      it("should fail if expiry didn't pass yet & msg.sender == router & transferAsset fails", async () => {
        const relayerFee = constants.Zero;
        const prepareAmount = "10";

        const { transaction, record } = await getTransactionData(
          {
            sendingAssetId: tokenA.address,
            receivingAssetId: tokenB.address,
          },
          {
            shares: prepareAmount,
          },
        );

        await approveTokens(prepareAmount, user, transactionManager.address);

        const { blockNumber } = await prepareAndAssert(transaction, record, user, transactionManager);

        // Set should revert to true on sending asset
        await (await tokenA.setShouldRevert(true)).wait();
        expect(await tokenA.shouldRevert()).to.be.true;

        const signature = await signCancelTransactionPayload(transaction.transactionId, relayerFee.toString(), user);
        await expect(
          transactionManager
            .connect(router)
            .cancel({ ...transaction, ...record, preparedBlockNumber: blockNumber }, relayerFee, signature),
        ).to.be.revertedWith("transfer: SHOULD_REVERT");
      });

      it("should fail if is expired & relayerFee > txData.shares", async () => {
        const relayerFee = BigNumber.from(100);
        const prepareAmount = "10";

        const { transaction, record } = await getTransactionData(
          {
            sendingAssetId: AddressZero,
            receivingAssetId: tokenB.address,
          },
          {
            shares: prepareAmount,
          },
        );

        const { blockNumber } = await prepareAndAssert(transaction, record, user, transactionManager);

        await setBlockTime(+record.expiry + 1_000);
        const signature = await signCancelTransactionPayload(
          transaction.transactionId,
          relayerFee.toString(),
          receiver,
        );
        await expect(
          transactionManager
            .connect(user)
            .cancel(
              { ...transaction, shares: record.shares, expiry: record.expiry, preparedBlockNumber: blockNumber },
              relayerFee,
              signature,
            ),
        ).to.be.revertedWith(getContractError("cancel: INVALID_RELAYER_FEE"));
      });

      it("should error if is expired & relayerFee != 0 & signature is invalid & user is not sending", async () => {
        const relayerFee = BigNumber.from(1);
        const prepareAmount = "10";

        const { transaction, record } = await getTransactionData(
          {
            sendingAssetId: AddressZero,
            receivingAssetId: tokenB.address,
          },
          {
            shares: prepareAmount,
          },
        );

        const { blockNumber } = await prepareAndAssert(transaction, record, user, transactionManager);

        await setBlockTime(+record.expiry + 1_000);
        const signature = await signCancelTransactionPayload(
          transaction.transactionId,
          relayerFee.toString(),
          receiver,
        );
        await expect(
          transactionManager
            .connect(receiver)
            .cancel(
              { ...transaction, shares: record.shares, expiry: record.expiry, preparedBlockNumber: blockNumber },
              relayerFee,
              signature,
            ),
        ).to.be.revertedWith(getContractError("cancel: INVALID_SIGNATURE"));
      });

      it("should error if is expired & relayerFee != 0 & user is sending & transfer to relayer fails", async () => {
        const relayerFee = BigNumber.from(1);
        const prepareAmount = "10";

        const { transaction, record } = await getTransactionData(
          {
            sendingAssetId: tokenA.address,
            receivingAssetId: tokenB.address,
          },
          {
            shares: prepareAmount,
          },
        );

        await approveTokens(prepareAmount, user, transactionManager.address);

        const { blockNumber } = await prepareAndAssert(transaction, record, user, transactionManager);

        await (await tokenA.setShouldRevert(true)).wait();
        expect(await tokenA.shouldRevert()).to.be.true;

        await setBlockTime(+record.expiry + 1_000);
        const signature = await signCancelTransactionPayload(transaction.transactionId, relayerFee.toString(), user);
        await expect(
          transactionManager
            .connect(user)
            .cancel({ ...transaction, ...record, preparedBlockNumber: blockNumber }, relayerFee, signature),
        ).to.be.revertedWith("transfer: SHOULD_REVERT");
      });

      it("should fail if is expured & relayerFee == 0 & user is sending & transfer to user fails", async () => {
        const relayerFee = "0";
        const prepareAmount = "10";

        const { transaction, record } = await getTransactionData(
          {
            sendingAssetId: tokenA.address,
            receivingAssetId: tokenB.address,
          },
          {
            shares: prepareAmount,
          },
        );

        await approveTokens(prepareAmount, user, transactionManager.address);

        const { blockNumber } = await prepareAndAssert(transaction, record, user, transactionManager);

        await (await tokenA.setShouldRevert(true)).wait();
        expect(await tokenA.shouldRevert()).to.be.true;

        await setBlockTime(+record.expiry + 1_000);
        const signature = await signCancelTransactionPayload(transaction.transactionId, relayerFee.toString(), user);
        await expect(
          transactionManager
            .connect(user)
            .cancel({ ...transaction, ...record, preparedBlockNumber: blockNumber }, relayerFee, signature),
        ).to.be.revertedWith("transfer: SHOULD_REVERT");
      });
    });

    describe("receiving chain cancels (funds sent back to router)", () => {
      it("should error if within expiry & signature is invalid && user did not send", async () => {
        const relayerFee = BigNumber.from(1);
        const prepareAmount = "10";
        const assetId = AddressZero;

        // Add receiving liquidity
        await addAndAssertLiquidity(prepareAmount, assetId, router, transactionManagerReceiverSide);

        const { transaction, record } = await getTransactionData({}, { shares: prepareAmount });

        const { blockNumber } = await prepareAndAssert(transaction, record, router, transactionManagerReceiverSide);

        const signature = await signCancelTransactionPayload(
          transaction.transactionId,
          relayerFee.toString(),
          receiver,
        );
        await expect(
          transactionManagerReceiverSide
            .connect(receiver)
            .cancel(
              { ...transaction, shares: record.shares, expiry: record.expiry, preparedBlockNumber: blockNumber },
              relayerFee,
              signature,
            ),
        ).to.be.revertedWith(getContractError("cancel: INVALID_SIGNATURE"));
      });
    });

    it("happy case: user cancelling expired sender transfer with only relayerFee in value", async () => {
      const prepareAmount = "10";
      const relayerFee = BigNumber.from(prepareAmount);

      const { transaction, record } = await getTransactionData(
        {
          sendingAssetId: AddressZero,
        },
        { shares: prepareAmount },
      );

      const { blockNumber } = await prepareAndAssert(transaction, record, user, transactionManager);

      await setBlockTime(+record.expiry + 1_000);

      await cancelAndAssert(
        transaction,
        { ...record, preparedBlockNumber: blockNumber },
        other,
        transactionManager,
        relayerFee,
        await signCancelTransactionPayload(transaction.transactionId, relayerFee.toString(), user),
      );
    });

    it("happy case: user cancelling expired sender chain transfer without relayer && they are sending (signature invalid)", async () => {
      const prepareAmount = "10";
      const assetId = AddressZero;
      const relayerFee = constants.Zero;

      // Add receiving liquidity
      await addAndAssertLiquidity(prepareAmount, assetId, router, transactionManagerReceiverSide);

      const { transaction, record } = await getTransactionData({}, { shares: prepareAmount });

      const { blockNumber } = await prepareAndAssert(transaction, record, router, transactionManagerReceiverSide);

      await setBlockTime(+record.expiry + 1_000);

      await cancelAndAssert(
        transaction,
        { ...record, preparedBlockNumber: blockNumber },
        user,
        transactionManagerReceiverSide,
        relayerFee,
        await signCancelTransactionPayload(transaction.transactionId, relayerFee.toString(), receiver),
      );
    });

    it("happy case: user can cancel receiving chain transfer themselves with invalid signature", async () => {
      const relayerFee = BigNumber.from(1);
      const prepareAmount = "10";
      const assetId = AddressZero;

      // Add receiving liquidity
      await addAndAssertLiquidity(prepareAmount, assetId, router, transactionManagerReceiverSide);

      const { transaction, record } = await getTransactionData({}, { shares: prepareAmount });

      const { blockNumber } = await prepareAndAssert(transaction, record, router, transactionManagerReceiverSide);

      const signature = await signCancelTransactionPayload(transaction.transactionId, relayerFee.toString(), receiver);

      await cancelAndAssert(
        transaction,
        { ...record, preparedBlockNumber: blockNumber },
        user, // To avoid balance checks for eth
        transactionManagerReceiverSide,
        undefined,
        signature,
      );
    });

    it("happy case: user cancels ETH before expiry on receiving chain", async () => {
      const prepareAmount = "10";
      const assetId = AddressZero;

      // Add receiving liquidity
      await addAndAssertLiquidity(prepareAmount, assetId, router, transactionManagerReceiverSide);

      const { transaction, record } = await getTransactionData({}, { shares: prepareAmount });

      const { blockNumber } = await prepareAndAssert(transaction, record, router, transactionManagerReceiverSide);

      await cancelAndAssert(
        transaction,
        { ...record, preparedBlockNumber: blockNumber },
        user, // To avoid balance checks for eth
        transactionManagerReceiverSide,
      );
    });

    it("happy case: user cancels ERC20 before expiry on receiving chain", async () => {
      const prepareAmount = "10";

      // Add receiving liquidity
      await approveTokens(prepareAmount, router, transactionManagerReceiverSide.address, tokenB);
      await addAndAssertLiquidity(prepareAmount, tokenB.address, router, transactionManagerReceiverSide);

      const { transaction, record } = await getTransactionData(
        {
          sendingAssetId: tokenA.address,
          receivingAssetId: tokenB.address,
        },
        { shares: prepareAmount },
      );

      const { blockNumber } = await prepareAndAssert(transaction, record, router, transactionManagerReceiverSide);

      await cancelAndAssert(
        transaction,
        { ...record, preparedBlockNumber: blockNumber },
        user, // To avoid balance checks for eth
        transactionManagerReceiverSide,
      );
    });

    it("happy case: router cancels ETH before expiry on sending chain", async () => {
      const prepareAmount = "10";

      const { transaction, record } = await getTransactionData(
        {
          sendingAssetId: AddressZero,
          receivingAssetId: tokenB.address,
        },
        {
          shares: prepareAmount,
        },
      );

      const { blockNumber } = await prepareAndAssert(transaction, record, user, transactionManager);

      await cancelAndAssert(
        transaction,
        { ...record, preparedBlockNumber: blockNumber },
        router, // To avoid balance checks for eth
        transactionManager,
      );
    });

    it("happy case: router cancels ERC20 before expiry on sending chain", async () => {
      const prepareAmount = "10";

      const { transaction, record } = await getTransactionData(
        {
          sendingAssetId: tokenA.address,
          receivingAssetId: tokenB.address,
        },
        {
          shares: prepareAmount,
        },
      );

      await approveTokens(prepareAmount, user, transactionManager.address, tokenA);
      const { blockNumber } = await prepareAndAssert(transaction, record, user, transactionManager);

      await cancelAndAssert(transaction, { ...record, preparedBlockNumber: blockNumber }, router, transactionManager);
    });

    it("happy case: user cancels ETH after expiry on sending chain", async () => {
      const prepareAmount = "10";
      const assetId = AddressZero;
      const relayerFee = BigNumber.from(1);

      // Add receiving liquidity
      await addAndAssertLiquidity(prepareAmount, assetId, router, transactionManagerReceiverSide);

      const { transaction, record } = await getTransactionData({}, { shares: prepareAmount });

      const { blockNumber } = await prepareAndAssert(transaction, record, router, transactionManagerReceiverSide);

      await setBlockTime(+record.expiry + 1_000);

      await cancelAndAssert(
        transaction,
        { ...record, preparedBlockNumber: blockNumber },
        user,
        transactionManagerReceiverSide,
        relayerFee,
      );
    });

    it("happy case: user cancels ERC20 after expiry on sending chain", async () => {
      const prepareAmount = "10";
      const relayerFee = BigNumber.from(1);

      // Add receiving liquidity
      await approveTokens(prepareAmount, router, transactionManagerReceiverSide.address, tokenB);
      await addAndAssertLiquidity(prepareAmount, tokenB.address, router, transactionManagerReceiverSide);

      const { transaction, record } = await getTransactionData(
        {
          sendingAssetId: tokenA.address,
          receivingAssetId: tokenB.address,
        },
        { shares: prepareAmount },
      );

      const { blockNumber } = await prepareAndAssert(transaction, record, router, transactionManagerReceiverSide);

      await setBlockTime(+record.expiry + 1_000);
      await cancelAndAssert(
        transaction,
        { ...record, preparedBlockNumber: blockNumber },
        user,
        transactionManagerReceiverSide,
        relayerFee,
      );
    });

    it("happy case: router cancels ETH after expiry", async () => {
      const prepareAmount = "10";
      const relayerFee = BigNumber.from(1);

      const { transaction, record } = await getTransactionData(
        {
          sendingAssetId: AddressZero,
          receivingAssetId: tokenB.address,
        },
        {
          shares: prepareAmount,
        },
      );

      const { blockNumber } = await prepareAndAssert(transaction, record, user, transactionManager);

      await setBlockTime(+record.expiry + 1_000);
      await cancelAndAssert(
        transaction,
        { ...record, preparedBlockNumber: blockNumber },
        router,
        transactionManager,
        relayerFee,
      );
    });

    it("happy case: router cancels ERC20 after expiry", async () => {
      const prepareAmount = "10";
      const relayerFee = BigNumber.from(1);

      const { transaction, record } = await getTransactionData(
        {
          sendingAssetId: tokenA.address,
          receivingAssetId: tokenB.address,
        },
        {
          shares: prepareAmount,
        },
      );

      await approveTokens(prepareAmount, user, transactionManager.address, tokenA);
      const { blockNumber } = await prepareAndAssert(transaction, record, user, transactionManager);

      await setBlockTime(+record.expiry + 1_000);
      await cancelAndAssert(
        transaction,
        { ...record, preparedBlockNumber: blockNumber },
        router,
        transactionManager,
        relayerFee,
      );
    });

    it("happy case: relayer cancels at sender-side ETH after expiry", async () => {
      const prepareAmount = "10";
      const relayerFee = BigNumber.from(1);

      const { transaction, record } = await getTransactionData(
        {
          sendingAssetId: AddressZero,
          receivingAssetId: tokenB.address,
        },
        {
          shares: prepareAmount,
        },
      );

      const { blockNumber } = await prepareAndAssert(transaction, record, user, transactionManager);

      await setBlockTime(+record.expiry + 1_000);
      await cancelAndAssert(
        transaction,
        { ...record, preparedBlockNumber: blockNumber },
        other,
        transactionManager,
        relayerFee,
      );
    });

    it("happy case: relayer cancels at receiver-side ETH after expiry", async () => {
      const prepareAmount = "10";
      const assetId = AddressZero;
      const relayerFee = BigNumber.from(1);

      // Add receiving liquidity
      await addAndAssertLiquidity(prepareAmount, assetId, router, transactionManagerReceiverSide);

      const { transaction, record } = await getTransactionData({}, { shares: prepareAmount });

      const { blockNumber } = await prepareAndAssert(transaction, record, router, transactionManagerReceiverSide);

      await setBlockTime(+record.expiry + 1_000);

      await cancelAndAssert(
        transaction,
        { ...record, preparedBlockNumber: blockNumber },
        other,
        transactionManagerReceiverSide,
        relayerFee,
      );
    });
  });
});<|MERGE_RESOLUTION|>--- conflicted
+++ resolved
@@ -195,13 +195,9 @@
     const startingLiquidity = await instance.getRouterBalance(routerAddress, assetId);
     const expectedLiquidity = startingLiquidity.sub(shares);
 
-<<<<<<< HEAD
-    const tx = await instance.connect(router).removeLiquidity(shares, assetId, routerAddress);
-=======
     const tx: providers.TransactionResponse = await instance
       .connect(router)
-      .removeLiquidity(amount, assetId, routerAddress);
->>>>>>> dda8f641
+      .removeLiquidity(shares, assetId, routerAddress);
 
     const receipt = await tx.wait();
     expect(receipt.status).to.be.eq(1);
