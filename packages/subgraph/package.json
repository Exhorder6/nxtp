{
<<<<<<< HEAD
  "version": "0.0.8",
=======
  "version": "0.0.13",
>>>>>>> cc776988
  "name": "@connext/nxtp-subgraph",
  "license": "UNLICENSED",
  "scripts": {
    "codegen": "graph codegen",
    "build": "yarn codegen && graph build",
    "clean": "rimraf ./build ./tsconfig.tsBuildInfo ./generated",
    "verify": "yarn test && yarn clean && yarn build && yarn lint --max-warnings 0",
    "purge": "yarn clean && rimraf ./node_modules",
    "prepare:goerli:prod": "mustache config/goerli.prod.json subgraph.template.yaml > subgraph.yaml",
    "prepare:rinkeby:prod": "mustache config/rinkeby.prod.json subgraph.template.yaml > subgraph.yaml",
    "prepare:mumbai:prod": "mustache config/mumbai.prod.json subgraph.template.yaml > subgraph.yaml",
    "prepare:arbitrum-rinkeby:prod": "mustache config/arbitrum-rinkeby.prod.json subgraph.template.yaml > subgraph.yaml",
    "prepare:goerli:staging": "mustache config/goerli.staging.json subgraph.template.yaml > subgraph.yaml",
    "prepare:rinkeby:staging": "mustache config/rinkeby.staging.json subgraph.template.yaml > subgraph.yaml",
    "prepare:local": "mustache config/local.json subgraph.template.yaml > subgraph.yaml",
    "deploy:goerli:prod": "yarn prepare:goerli:prod && graph deploy --node https://api.thegraph.com/deploy/ --ipfs https://api.thegraph.com/ipfs/ connext/nxtp-goerli",
    "deploy:rinkeby:prod": "yarn prepare:rinkeby:prod && graph deploy --node https://api.thegraph.com/deploy/ --ipfs https://api.thegraph.com/ipfs/ connext/nxtp-rinkeby",
    "deploy:mumbai:prod": "yarn prepare:mumbai:prod && graph deploy --node https://api.thegraph.com/deploy/ --ipfs https://api.thegraph.com/ipfs/ connext/nxtp-mumbai",
    "deploy:arbitrum-rinkeby:prod": "yarn prepare:arbitrum-rinkeby:prod && graph deploy --node https://api.thegraph.com/deploy/ --ipfs https://api.thegraph.com/ipfs/ connext/nxtp-arbitrum-rinkeby",
    "deploy:goerli:staging": "yarn prepare:goerli:staging && graph deploy --node https://api.thegraph.com/deploy/ --ipfs https://api.thegraph.com/ipfs/ connext/nxtp-goerli-staging",
    "deploy:rinkeby:staging": "yarn prepare:rinkeby:staging && graph deploy --node https://api.thegraph.com/deploy/ --ipfs https://api.thegraph.com/ipfs/ connext/nxtp-rinkeby-staging",
    "create-local-1337": "graph create --node http://localhost:8020/ connext/nxtp",
    "remove-local-1337": "graph remove --node http://localhost:8020/ connext/nxtp",
    "deploy-local-1337": "graph deploy --node http://localhost:8020/ --ipfs http://localhost:5001 connext/nxtp",
    "create-local-1338": "graph create --node http://localhost:9020/ connext/nxtp",
    "remove-local-1338": "graph remove --node http://localhost:9020/ connext/nxtp",
    "deploy-local-1338": "graph deploy --node http://localhost:9020/ --ipfs http://localhost:5001 connext/nxtp",
    "test": "exit 0"
  },
  "files": [
    "schema.graphql",
    "generated"
  ],
  "dependencies": {
    "ethers": "^5.4.1",
    "mustache": "^4.2.0"
  },
  "devDependencies": {
    "@graphprotocol/graph-cli": "0.21.0",
    "@graphprotocol/graph-ts": "0.20.1",
    "sinon": "^11.1.1"
  }
}<|MERGE_RESOLUTION|>--- conflicted
+++ resolved
@@ -1,9 +1,5 @@
 {
-<<<<<<< HEAD
-  "version": "0.0.8",
-=======
   "version": "0.0.13",
->>>>>>> cc776988
   "name": "@connext/nxtp-subgraph",
   "license": "UNLICENSED",
   "scripts": {
