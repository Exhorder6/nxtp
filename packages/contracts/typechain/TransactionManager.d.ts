/* Autogenerated file. Do not edit manually. */
/* tslint:disable */
/* eslint-disable */

import {
  ethers,
  EventFilter,
  Signer,
  BigNumber,
  BigNumberish,
  PopulatedTransaction,
  BaseContract,
  ContractTransaction,
  Overrides,
  PayableOverrides,
  CallOverrides,
} from "ethers";
import { BytesLike } from "@ethersproject/bytes";
import { Listener, Provider } from "@ethersproject/providers";
import { FunctionFragment, EventFragment, Result } from "@ethersproject/abi";
import { TypedEventFilter, TypedEvent, TypedListener } from "./commons";

interface TransactionManagerInterface extends ethers.utils.Interface {
  functions: {
    "MAX_TIMEOUT()": FunctionFragment;
    "MIN_TIMEOUT()": FunctionFragment;
<<<<<<< HEAD
    "activeTransactionBlocks(address,uint256)": FunctionFragment;
    "addAssetId(address)": FunctionFragment;
=======
>>>>>>> 76829f7b
    "addLiquidity(uint256,address,address)": FunctionFragment;
    "addRouter(address)": FunctionFragment;
    "approvedAssets(address)": FunctionFragment;
    "approvedRouters(address)": FunctionFragment;
    "cancel(tuple,uint256,bytes)": FunctionFragment;
    "chainId()": FunctionFragment;
    "fulfill(tuple,uint256,bytes,bytes)": FunctionFragment;
<<<<<<< HEAD
    "getActiveTransactionBlocks(address)": FunctionFragment;
    "owner()": FunctionFragment;
=======
>>>>>>> 76829f7b
    "prepare(tuple,uint256,uint256,bytes,bytes,bytes)": FunctionFragment;
    "removeAssetId(address)": FunctionFragment;
    "removeLiquidity(uint256,address,address)": FunctionFragment;
    "removeRouter(address)": FunctionFragment;
    "renounce()": FunctionFragment;
    "renounceOwnership()": FunctionFragment;
    "renounced()": FunctionFragment;
    "routerBalances(address,address)": FunctionFragment;
    "transferOwnership(address)": FunctionFragment;
    "variantTransactionData(bytes32)": FunctionFragment;
  };

  encodeFunctionData(
    functionFragment: "MAX_TIMEOUT",
    values?: undefined
  ): string;
  encodeFunctionData(
    functionFragment: "MIN_TIMEOUT",
    values?: undefined
  ): string;
  encodeFunctionData(
<<<<<<< HEAD
    functionFragment: "activeTransactionBlocks",
    values: [string, BigNumberish]
  ): string;
  encodeFunctionData(functionFragment: "addAssetId", values: [string]): string;
  encodeFunctionData(
=======
>>>>>>> 76829f7b
    functionFragment: "addLiquidity",
    values: [BigNumberish, string, string]
  ): string;
  encodeFunctionData(functionFragment: "addRouter", values: [string]): string;
  encodeFunctionData(
    functionFragment: "approvedAssets",
    values: [string]
  ): string;
  encodeFunctionData(
    functionFragment: "approvedRouters",
    values: [string]
  ): string;
  encodeFunctionData(
    functionFragment: "cancel",
    values: [
      {
        user: string;
        router: string;
        sendingAssetId: string;
        receivingAssetId: string;
        sendingChainFallback: string;
        receivingAddress: string;
        callTo: string;
        callDataHash: BytesLike;
        transactionId: BytesLike;
        sendingChainId: BigNumberish;
        receivingChainId: BigNumberish;
        amount: BigNumberish;
        expiry: BigNumberish;
        preparedBlockNumber: BigNumberish;
      },
      BigNumberish,
      BytesLike
    ]
  ): string;
  encodeFunctionData(functionFragment: "chainId", values?: undefined): string;
  encodeFunctionData(
    functionFragment: "fulfill",
    values: [
      {
        user: string;
        router: string;
        sendingAssetId: string;
        receivingAssetId: string;
        sendingChainFallback: string;
        receivingAddress: string;
        callTo: string;
        callDataHash: BytesLike;
        transactionId: BytesLike;
        sendingChainId: BigNumberish;
        receivingChainId: BigNumberish;
        amount: BigNumberish;
        expiry: BigNumberish;
        preparedBlockNumber: BigNumberish;
      },
      BigNumberish,
      BytesLike,
      BytesLike
    ]
  ): string;
  encodeFunctionData(
<<<<<<< HEAD
    functionFragment: "getActiveTransactionBlocks",
    values: [string]
  ): string;
  encodeFunctionData(functionFragment: "owner", values?: undefined): string;
  encodeFunctionData(
=======
>>>>>>> 76829f7b
    functionFragment: "prepare",
    values: [
      {
        user: string;
        router: string;
        sendingAssetId: string;
        receivingAssetId: string;
        sendingChainFallback: string;
        receivingAddress: string;
        callTo: string;
        sendingChainId: BigNumberish;
        receivingChainId: BigNumberish;
        callDataHash: BytesLike;
        transactionId: BytesLike;
      },
      BigNumberish,
      BigNumberish,
      BytesLike,
      BytesLike,
      BytesLike
    ]
  ): string;
  encodeFunctionData(
    functionFragment: "removeAssetId",
    values: [string]
  ): string;
  encodeFunctionData(
    functionFragment: "removeLiquidity",
    values: [BigNumberish, string, string]
  ): string;
  encodeFunctionData(
    functionFragment: "removeRouter",
    values: [string]
  ): string;
  encodeFunctionData(functionFragment: "renounce", values?: undefined): string;
  encodeFunctionData(
    functionFragment: "renounceOwnership",
    values?: undefined
  ): string;
  encodeFunctionData(functionFragment: "renounced", values?: undefined): string;
  encodeFunctionData(
    functionFragment: "routerBalances",
    values: [string, string]
  ): string;
  encodeFunctionData(
    functionFragment: "transferOwnership",
    values: [string]
  ): string;
  encodeFunctionData(
    functionFragment: "variantTransactionData",
    values: [BytesLike]
  ): string;

  decodeFunctionResult(
    functionFragment: "MAX_TIMEOUT",
    data: BytesLike
  ): Result;
  decodeFunctionResult(
    functionFragment: "MIN_TIMEOUT",
    data: BytesLike
  ): Result;
  decodeFunctionResult(
<<<<<<< HEAD
    functionFragment: "activeTransactionBlocks",
    data: BytesLike
  ): Result;
  decodeFunctionResult(functionFragment: "addAssetId", data: BytesLike): Result;
  decodeFunctionResult(
=======
>>>>>>> 76829f7b
    functionFragment: "addLiquidity",
    data: BytesLike
  ): Result;
  decodeFunctionResult(functionFragment: "addRouter", data: BytesLike): Result;
  decodeFunctionResult(
    functionFragment: "approvedAssets",
    data: BytesLike
  ): Result;
  decodeFunctionResult(
    functionFragment: "approvedRouters",
    data: BytesLike
  ): Result;
  decodeFunctionResult(functionFragment: "cancel", data: BytesLike): Result;
  decodeFunctionResult(functionFragment: "chainId", data: BytesLike): Result;
  decodeFunctionResult(functionFragment: "fulfill", data: BytesLike): Result;
<<<<<<< HEAD
  decodeFunctionResult(
    functionFragment: "getActiveTransactionBlocks",
    data: BytesLike
  ): Result;
  decodeFunctionResult(functionFragment: "owner", data: BytesLike): Result;
=======
>>>>>>> 76829f7b
  decodeFunctionResult(functionFragment: "prepare", data: BytesLike): Result;
  decodeFunctionResult(
    functionFragment: "removeAssetId",
    data: BytesLike
  ): Result;
  decodeFunctionResult(
    functionFragment: "removeLiquidity",
    data: BytesLike
  ): Result;
  decodeFunctionResult(
    functionFragment: "removeRouter",
    data: BytesLike
  ): Result;
  decodeFunctionResult(functionFragment: "renounce", data: BytesLike): Result;
  decodeFunctionResult(
    functionFragment: "renounceOwnership",
    data: BytesLike
  ): Result;
  decodeFunctionResult(functionFragment: "renounced", data: BytesLike): Result;
  decodeFunctionResult(
    functionFragment: "routerBalances",
    data: BytesLike
  ): Result;
  decodeFunctionResult(
    functionFragment: "transferOwnership",
    data: BytesLike
  ): Result;
  decodeFunctionResult(
    functionFragment: "variantTransactionData",
    data: BytesLike
  ): Result;

  events: {
    "LiquidityAdded(address,address,uint256,address)": EventFragment;
    "LiquidityRemoved(address,address,uint256,address)": EventFragment;
    "OwnershipTransferred(address,address)": EventFragment;
    "TransactionCancelled(address,address,bytes32,tuple,uint256,address)": EventFragment;
    "TransactionFulfilled(address,address,bytes32,tuple,uint256,bytes,bytes,address)": EventFragment;
    "TransactionPrepared(address,address,bytes32,tuple,address,bytes,bytes,bytes)": EventFragment;
  };

  getEvent(nameOrSignatureOrTopic: "LiquidityAdded"): EventFragment;
  getEvent(nameOrSignatureOrTopic: "LiquidityRemoved"): EventFragment;
  getEvent(nameOrSignatureOrTopic: "OwnershipTransferred"): EventFragment;
  getEvent(nameOrSignatureOrTopic: "TransactionCancelled"): EventFragment;
  getEvent(nameOrSignatureOrTopic: "TransactionFulfilled"): EventFragment;
  getEvent(nameOrSignatureOrTopic: "TransactionPrepared"): EventFragment;
}

export class TransactionManager extends BaseContract {
  connect(signerOrProvider: Signer | Provider | string): this;
  attach(addressOrName: string): this;
  deployed(): Promise<this>;

  listeners<EventArgsArray extends Array<any>, EventArgsObject>(
    eventFilter?: TypedEventFilter<EventArgsArray, EventArgsObject>
  ): Array<TypedListener<EventArgsArray, EventArgsObject>>;
  off<EventArgsArray extends Array<any>, EventArgsObject>(
    eventFilter: TypedEventFilter<EventArgsArray, EventArgsObject>,
    listener: TypedListener<EventArgsArray, EventArgsObject>
  ): this;
  on<EventArgsArray extends Array<any>, EventArgsObject>(
    eventFilter: TypedEventFilter<EventArgsArray, EventArgsObject>,
    listener: TypedListener<EventArgsArray, EventArgsObject>
  ): this;
  once<EventArgsArray extends Array<any>, EventArgsObject>(
    eventFilter: TypedEventFilter<EventArgsArray, EventArgsObject>,
    listener: TypedListener<EventArgsArray, EventArgsObject>
  ): this;
  removeListener<EventArgsArray extends Array<any>, EventArgsObject>(
    eventFilter: TypedEventFilter<EventArgsArray, EventArgsObject>,
    listener: TypedListener<EventArgsArray, EventArgsObject>
  ): this;
  removeAllListeners<EventArgsArray extends Array<any>, EventArgsObject>(
    eventFilter: TypedEventFilter<EventArgsArray, EventArgsObject>
  ): this;

  listeners(eventName?: string): Array<Listener>;
  off(eventName: string, listener: Listener): this;
  on(eventName: string, listener: Listener): this;
  once(eventName: string, listener: Listener): this;
  removeListener(eventName: string, listener: Listener): this;
  removeAllListeners(eventName?: string): this;

  queryFilter<EventArgsArray extends Array<any>, EventArgsObject>(
    event: TypedEventFilter<EventArgsArray, EventArgsObject>,
    fromBlockOrBlockhash?: string | number | undefined,
    toBlock?: string | number | undefined
  ): Promise<Array<TypedEvent<EventArgsArray & EventArgsObject>>>;

  interface: TransactionManagerInterface;

  functions: {
    MAX_TIMEOUT(overrides?: CallOverrides): Promise<[BigNumber]>;

    MIN_TIMEOUT(overrides?: CallOverrides): Promise<[BigNumber]>;

<<<<<<< HEAD
    activeTransactionBlocks(
      arg0: string,
      arg1: BigNumberish,
      overrides?: CallOverrides
    ): Promise<[BigNumber]>;

    addAssetId(
      assetId: string,
      overrides?: Overrides & { from?: string | Promise<string> }
    ): Promise<ContractTransaction>;

=======
>>>>>>> 76829f7b
    addLiquidity(
      amount: BigNumberish,
      assetId: string,
      router: string,
      overrides?: PayableOverrides & { from?: string | Promise<string> }
    ): Promise<ContractTransaction>;

    addRouter(
      router: string,
      overrides?: Overrides & { from?: string | Promise<string> }
    ): Promise<ContractTransaction>;

    approvedAssets(arg0: string, overrides?: CallOverrides): Promise<[boolean]>;

    approvedRouters(
      arg0: string,
      overrides?: CallOverrides
    ): Promise<[boolean]>;

    cancel(
      txData: {
        user: string;
        router: string;
        sendingAssetId: string;
        receivingAssetId: string;
        sendingChainFallback: string;
        receivingAddress: string;
        callTo: string;
        callDataHash: BytesLike;
        transactionId: BytesLike;
        sendingChainId: BigNumberish;
        receivingChainId: BigNumberish;
        amount: BigNumberish;
        expiry: BigNumberish;
        preparedBlockNumber: BigNumberish;
      },
      relayerFee: BigNumberish,
      signature: BytesLike,
      overrides?: Overrides & { from?: string | Promise<string> }
    ): Promise<ContractTransaction>;

    chainId(overrides?: CallOverrides): Promise<[BigNumber]>;

    fulfill(
      txData: {
        user: string;
        router: string;
        sendingAssetId: string;
        receivingAssetId: string;
        sendingChainFallback: string;
        receivingAddress: string;
        callTo: string;
        callDataHash: BytesLike;
        transactionId: BytesLike;
        sendingChainId: BigNumberish;
        receivingChainId: BigNumberish;
        amount: BigNumberish;
        expiry: BigNumberish;
        preparedBlockNumber: BigNumberish;
      },
      relayerFee: BigNumberish,
      signature: BytesLike,
      callData: BytesLike,
      overrides?: Overrides & { from?: string | Promise<string> }
    ): Promise<ContractTransaction>;

<<<<<<< HEAD
    getActiveTransactionBlocks(
      user: string,
      overrides?: CallOverrides
    ): Promise<[BigNumber[]]>;

    owner(overrides?: CallOverrides): Promise<[string]>;

=======
>>>>>>> 76829f7b
    prepare(
      invariantData: {
        user: string;
        router: string;
        sendingAssetId: string;
        receivingAssetId: string;
        sendingChainFallback: string;
        receivingAddress: string;
        callTo: string;
        sendingChainId: BigNumberish;
        receivingChainId: BigNumberish;
        callDataHash: BytesLike;
        transactionId: BytesLike;
      },
      amount: BigNumberish,
      expiry: BigNumberish,
      encryptedCallData: BytesLike,
      encodedBid: BytesLike,
      bidSignature: BytesLike,
      overrides?: PayableOverrides & { from?: string | Promise<string> }
    ): Promise<ContractTransaction>;

    removeAssetId(
      assetId: string,
      overrides?: Overrides & { from?: string | Promise<string> }
    ): Promise<ContractTransaction>;

    removeLiquidity(
      amount: BigNumberish,
      assetId: string,
      recipient: string,
      overrides?: Overrides & { from?: string | Promise<string> }
    ): Promise<ContractTransaction>;

    removeRouter(
      router: string,
      overrides?: Overrides & { from?: string | Promise<string> }
    ): Promise<ContractTransaction>;

    renounce(
      overrides?: Overrides & { from?: string | Promise<string> }
    ): Promise<ContractTransaction>;

    renounceOwnership(
      overrides?: Overrides & { from?: string | Promise<string> }
    ): Promise<ContractTransaction>;

    renounced(overrides?: CallOverrides): Promise<[boolean]>;

    routerBalances(
      arg0: string,
      arg1: string,
      overrides?: CallOverrides
    ): Promise<[BigNumber]>;

    transferOwnership(
      newOwner: string,
      overrides?: Overrides & { from?: string | Promise<string> }
    ): Promise<ContractTransaction>;

    variantTransactionData(
      arg0: BytesLike,
      overrides?: CallOverrides
    ): Promise<[string]>;
  };

  MAX_TIMEOUT(overrides?: CallOverrides): Promise<BigNumber>;

  MIN_TIMEOUT(overrides?: CallOverrides): Promise<BigNumber>;

<<<<<<< HEAD
  activeTransactionBlocks(
    arg0: string,
    arg1: BigNumberish,
    overrides?: CallOverrides
  ): Promise<BigNumber>;

  addAssetId(
    assetId: string,
    overrides?: Overrides & { from?: string | Promise<string> }
  ): Promise<ContractTransaction>;

=======
>>>>>>> 76829f7b
  addLiquidity(
    amount: BigNumberish,
    assetId: string,
    router: string,
    overrides?: PayableOverrides & { from?: string | Promise<string> }
  ): Promise<ContractTransaction>;

  addRouter(
    router: string,
    overrides?: Overrides & { from?: string | Promise<string> }
  ): Promise<ContractTransaction>;

  approvedAssets(arg0: string, overrides?: CallOverrides): Promise<boolean>;

  approvedRouters(arg0: string, overrides?: CallOverrides): Promise<boolean>;

  cancel(
    txData: {
      user: string;
      router: string;
      sendingAssetId: string;
      receivingAssetId: string;
      sendingChainFallback: string;
      receivingAddress: string;
      callTo: string;
      callDataHash: BytesLike;
      transactionId: BytesLike;
      sendingChainId: BigNumberish;
      receivingChainId: BigNumberish;
      amount: BigNumberish;
      expiry: BigNumberish;
      preparedBlockNumber: BigNumberish;
    },
    relayerFee: BigNumberish,
    signature: BytesLike,
    overrides?: Overrides & { from?: string | Promise<string> }
  ): Promise<ContractTransaction>;

  chainId(overrides?: CallOverrides): Promise<BigNumber>;

  fulfill(
    txData: {
      user: string;
      router: string;
      sendingAssetId: string;
      receivingAssetId: string;
      sendingChainFallback: string;
      receivingAddress: string;
      callTo: string;
      callDataHash: BytesLike;
      transactionId: BytesLike;
      sendingChainId: BigNumberish;
      receivingChainId: BigNumberish;
      amount: BigNumberish;
      expiry: BigNumberish;
      preparedBlockNumber: BigNumberish;
    },
    relayerFee: BigNumberish,
    signature: BytesLike,
    callData: BytesLike,
    overrides?: Overrides & { from?: string | Promise<string> }
  ): Promise<ContractTransaction>;

<<<<<<< HEAD
  getActiveTransactionBlocks(
    user: string,
    overrides?: CallOverrides
  ): Promise<BigNumber[]>;

  owner(overrides?: CallOverrides): Promise<string>;

=======
>>>>>>> 76829f7b
  prepare(
    invariantData: {
      user: string;
      router: string;
      sendingAssetId: string;
      receivingAssetId: string;
      sendingChainFallback: string;
      receivingAddress: string;
      callTo: string;
      sendingChainId: BigNumberish;
      receivingChainId: BigNumberish;
      callDataHash: BytesLike;
      transactionId: BytesLike;
    },
    amount: BigNumberish,
    expiry: BigNumberish,
    encryptedCallData: BytesLike,
    encodedBid: BytesLike,
    bidSignature: BytesLike,
    overrides?: PayableOverrides & { from?: string | Promise<string> }
  ): Promise<ContractTransaction>;

  removeAssetId(
    assetId: string,
    overrides?: Overrides & { from?: string | Promise<string> }
  ): Promise<ContractTransaction>;

  removeLiquidity(
    amount: BigNumberish,
    assetId: string,
    recipient: string,
    overrides?: Overrides & { from?: string | Promise<string> }
  ): Promise<ContractTransaction>;

  removeRouter(
    router: string,
    overrides?: Overrides & { from?: string | Promise<string> }
  ): Promise<ContractTransaction>;

  renounce(
    overrides?: Overrides & { from?: string | Promise<string> }
  ): Promise<ContractTransaction>;

  renounceOwnership(
    overrides?: Overrides & { from?: string | Promise<string> }
  ): Promise<ContractTransaction>;

  renounced(overrides?: CallOverrides): Promise<boolean>;

  routerBalances(
    arg0: string,
    arg1: string,
    overrides?: CallOverrides
  ): Promise<BigNumber>;

  transferOwnership(
    newOwner: string,
    overrides?: Overrides & { from?: string | Promise<string> }
  ): Promise<ContractTransaction>;

  variantTransactionData(
    arg0: BytesLike,
    overrides?: CallOverrides
  ): Promise<string>;

  callStatic: {
    MAX_TIMEOUT(overrides?: CallOverrides): Promise<BigNumber>;

    MIN_TIMEOUT(overrides?: CallOverrides): Promise<BigNumber>;

<<<<<<< HEAD
    activeTransactionBlocks(
      arg0: string,
      arg1: BigNumberish,
      overrides?: CallOverrides
    ): Promise<BigNumber>;

    addAssetId(assetId: string, overrides?: CallOverrides): Promise<void>;

=======
>>>>>>> 76829f7b
    addLiquidity(
      amount: BigNumberish,
      assetId: string,
      router: string,
      overrides?: CallOverrides
    ): Promise<void>;

    addRouter(router: string, overrides?: CallOverrides): Promise<void>;

    approvedAssets(arg0: string, overrides?: CallOverrides): Promise<boolean>;

    approvedRouters(arg0: string, overrides?: CallOverrides): Promise<boolean>;

    cancel(
      txData: {
        user: string;
        router: string;
        sendingAssetId: string;
        receivingAssetId: string;
        sendingChainFallback: string;
        receivingAddress: string;
        callTo: string;
        callDataHash: BytesLike;
        transactionId: BytesLike;
        sendingChainId: BigNumberish;
        receivingChainId: BigNumberish;
        amount: BigNumberish;
        expiry: BigNumberish;
        preparedBlockNumber: BigNumberish;
      },
      relayerFee: BigNumberish,
      signature: BytesLike,
      overrides?: CallOverrides
    ): Promise<
      [
        string,
        string,
        string,
        string,
        string,
        string,
        string,
        string,
        string,
        BigNumber,
        BigNumber,
        BigNumber,
        BigNumber,
        BigNumber
      ] & {
        user: string;
        router: string;
        sendingAssetId: string;
        receivingAssetId: string;
        sendingChainFallback: string;
        receivingAddress: string;
        callTo: string;
        callDataHash: string;
        transactionId: string;
        sendingChainId: BigNumber;
        receivingChainId: BigNumber;
        amount: BigNumber;
        expiry: BigNumber;
        preparedBlockNumber: BigNumber;
      }
    >;

    chainId(overrides?: CallOverrides): Promise<BigNumber>;

    fulfill(
      txData: {
        user: string;
        router: string;
        sendingAssetId: string;
        receivingAssetId: string;
        sendingChainFallback: string;
        receivingAddress: string;
        callTo: string;
        callDataHash: BytesLike;
        transactionId: BytesLike;
        sendingChainId: BigNumberish;
        receivingChainId: BigNumberish;
        amount: BigNumberish;
        expiry: BigNumberish;
        preparedBlockNumber: BigNumberish;
      },
      relayerFee: BigNumberish,
      signature: BytesLike,
      callData: BytesLike,
      overrides?: CallOverrides
    ): Promise<
      [
        string,
        string,
        string,
        string,
        string,
        string,
        string,
        string,
        string,
        BigNumber,
        BigNumber,
        BigNumber,
        BigNumber,
        BigNumber
      ] & {
        user: string;
        router: string;
        sendingAssetId: string;
        receivingAssetId: string;
        sendingChainFallback: string;
        receivingAddress: string;
        callTo: string;
        callDataHash: string;
        transactionId: string;
        sendingChainId: BigNumber;
        receivingChainId: BigNumber;
        amount: BigNumber;
        expiry: BigNumber;
        preparedBlockNumber: BigNumber;
      }
    >;

<<<<<<< HEAD
    getActiveTransactionBlocks(
      user: string,
      overrides?: CallOverrides
    ): Promise<BigNumber[]>;

    owner(overrides?: CallOverrides): Promise<string>;

=======
>>>>>>> 76829f7b
    prepare(
      invariantData: {
        user: string;
        router: string;
        sendingAssetId: string;
        receivingAssetId: string;
        sendingChainFallback: string;
        receivingAddress: string;
        callTo: string;
        sendingChainId: BigNumberish;
        receivingChainId: BigNumberish;
        callDataHash: BytesLike;
        transactionId: BytesLike;
      },
      amount: BigNumberish,
      expiry: BigNumberish,
      encryptedCallData: BytesLike,
      encodedBid: BytesLike,
      bidSignature: BytesLike,
      overrides?: CallOverrides
    ): Promise<
      [
        string,
        string,
        string,
        string,
        string,
        string,
        string,
        string,
        string,
        BigNumber,
        BigNumber,
        BigNumber,
        BigNumber,
        BigNumber
      ] & {
        user: string;
        router: string;
        sendingAssetId: string;
        receivingAssetId: string;
        sendingChainFallback: string;
        receivingAddress: string;
        callTo: string;
        callDataHash: string;
        transactionId: string;
        sendingChainId: BigNumber;
        receivingChainId: BigNumber;
        amount: BigNumber;
        expiry: BigNumber;
        preparedBlockNumber: BigNumber;
      }
    >;

    removeAssetId(assetId: string, overrides?: CallOverrides): Promise<void>;

    removeLiquidity(
      amount: BigNumberish,
      assetId: string,
      recipient: string,
      overrides?: CallOverrides
    ): Promise<void>;

    removeRouter(router: string, overrides?: CallOverrides): Promise<void>;

    renounce(overrides?: CallOverrides): Promise<void>;

    renounceOwnership(overrides?: CallOverrides): Promise<void>;

    renounced(overrides?: CallOverrides): Promise<boolean>;

    routerBalances(
      arg0: string,
      arg1: string,
      overrides?: CallOverrides
    ): Promise<BigNumber>;

    transferOwnership(
      newOwner: string,
      overrides?: CallOverrides
    ): Promise<void>;

    variantTransactionData(
      arg0: BytesLike,
      overrides?: CallOverrides
    ): Promise<string>;
  };

  filters: {
    LiquidityAdded(
      router?: string | null,
      assetId?: string | null,
      amount?: null,
      caller?: null
    ): TypedEventFilter<
      [string, string, BigNumber, string],
      { router: string; assetId: string; amount: BigNumber; caller: string }
    >;

    LiquidityRemoved(
      router?: string | null,
      assetId?: string | null,
      amount?: null,
      recipient?: null
    ): TypedEventFilter<
      [string, string, BigNumber, string],
      { router: string; assetId: string; amount: BigNumber; recipient: string }
    >;

    OwnershipTransferred(
      previousOwner?: string | null,
      newOwner?: string | null
    ): TypedEventFilter<
      [string, string],
      { previousOwner: string; newOwner: string }
    >;

    TransactionCancelled(
      user?: string | null,
      router?: string | null,
      transactionId?: BytesLike | null,
      txData?: null,
      relayerFee?: null,
      caller?: null
    ): TypedEventFilter<
      [
        string,
        string,
        string,
        [
          string,
          string,
          string,
          string,
          string,
          string,
          string,
          string,
          string,
          BigNumber,
          BigNumber,
          BigNumber,
          BigNumber,
          BigNumber
        ] & {
          user: string;
          router: string;
          sendingAssetId: string;
          receivingAssetId: string;
          sendingChainFallback: string;
          receivingAddress: string;
          callTo: string;
          callDataHash: string;
          transactionId: string;
          sendingChainId: BigNumber;
          receivingChainId: BigNumber;
          amount: BigNumber;
          expiry: BigNumber;
          preparedBlockNumber: BigNumber;
        },
        BigNumber,
        string
      ],
      {
        user: string;
        router: string;
        transactionId: string;
        txData: [
          string,
          string,
          string,
          string,
          string,
          string,
          string,
          string,
          string,
          BigNumber,
          BigNumber,
          BigNumber,
          BigNumber,
          BigNumber
        ] & {
          user: string;
          router: string;
          sendingAssetId: string;
          receivingAssetId: string;
          sendingChainFallback: string;
          receivingAddress: string;
          callTo: string;
          callDataHash: string;
          transactionId: string;
          sendingChainId: BigNumber;
          receivingChainId: BigNumber;
          amount: BigNumber;
          expiry: BigNumber;
          preparedBlockNumber: BigNumber;
        };
        relayerFee: BigNumber;
        caller: string;
      }
    >;

    TransactionFulfilled(
      user?: string | null,
      router?: string | null,
      transactionId?: BytesLike | null,
      txData?: null,
      relayerFee?: null,
      signature?: null,
      callData?: null,
      caller?: null
    ): TypedEventFilter<
      [
        string,
        string,
        string,
        [
          string,
          string,
          string,
          string,
          string,
          string,
          string,
          string,
          string,
          BigNumber,
          BigNumber,
          BigNumber,
          BigNumber,
          BigNumber
        ] & {
          user: string;
          router: string;
          sendingAssetId: string;
          receivingAssetId: string;
          sendingChainFallback: string;
          receivingAddress: string;
          callTo: string;
          callDataHash: string;
          transactionId: string;
          sendingChainId: BigNumber;
          receivingChainId: BigNumber;
          amount: BigNumber;
          expiry: BigNumber;
          preparedBlockNumber: BigNumber;
        },
        BigNumber,
        string,
        string,
        string
      ],
      {
        user: string;
        router: string;
        transactionId: string;
        txData: [
          string,
          string,
          string,
          string,
          string,
          string,
          string,
          string,
          string,
          BigNumber,
          BigNumber,
          BigNumber,
          BigNumber,
          BigNumber
        ] & {
          user: string;
          router: string;
          sendingAssetId: string;
          receivingAssetId: string;
          sendingChainFallback: string;
          receivingAddress: string;
          callTo: string;
          callDataHash: string;
          transactionId: string;
          sendingChainId: BigNumber;
          receivingChainId: BigNumber;
          amount: BigNumber;
          expiry: BigNumber;
          preparedBlockNumber: BigNumber;
        };
        relayerFee: BigNumber;
        signature: string;
        callData: string;
        caller: string;
      }
    >;

    TransactionPrepared(
      user?: string | null,
      router?: string | null,
      transactionId?: BytesLike | null,
      txData?: null,
      caller?: null,
      encryptedCallData?: null,
      encodedBid?: null,
      bidSignature?: null
    ): TypedEventFilter<
      [
        string,
        string,
        string,
        [
          string,
          string,
          string,
          string,
          string,
          string,
          string,
          string,
          string,
          BigNumber,
          BigNumber,
          BigNumber,
          BigNumber,
          BigNumber
        ] & {
          user: string;
          router: string;
          sendingAssetId: string;
          receivingAssetId: string;
          sendingChainFallback: string;
          receivingAddress: string;
          callTo: string;
          callDataHash: string;
          transactionId: string;
          sendingChainId: BigNumber;
          receivingChainId: BigNumber;
          amount: BigNumber;
          expiry: BigNumber;
          preparedBlockNumber: BigNumber;
        },
        string,
        string,
        string,
        string
      ],
      {
        user: string;
        router: string;
        transactionId: string;
        txData: [
          string,
          string,
          string,
          string,
          string,
          string,
          string,
          string,
          string,
          BigNumber,
          BigNumber,
          BigNumber,
          BigNumber,
          BigNumber
        ] & {
          user: string;
          router: string;
          sendingAssetId: string;
          receivingAssetId: string;
          sendingChainFallback: string;
          receivingAddress: string;
          callTo: string;
          callDataHash: string;
          transactionId: string;
          sendingChainId: BigNumber;
          receivingChainId: BigNumber;
          amount: BigNumber;
          expiry: BigNumber;
          preparedBlockNumber: BigNumber;
        };
        caller: string;
        encryptedCallData: string;
        encodedBid: string;
        bidSignature: string;
      }
    >;
  };

  estimateGas: {
    MAX_TIMEOUT(overrides?: CallOverrides): Promise<BigNumber>;

    MIN_TIMEOUT(overrides?: CallOverrides): Promise<BigNumber>;

<<<<<<< HEAD
    activeTransactionBlocks(
      arg0: string,
      arg1: BigNumberish,
      overrides?: CallOverrides
    ): Promise<BigNumber>;

    addAssetId(
      assetId: string,
      overrides?: Overrides & { from?: string | Promise<string> }
    ): Promise<BigNumber>;

=======
>>>>>>> 76829f7b
    addLiquidity(
      amount: BigNumberish,
      assetId: string,
      router: string,
      overrides?: PayableOverrides & { from?: string | Promise<string> }
    ): Promise<BigNumber>;

    addRouter(
      router: string,
      overrides?: Overrides & { from?: string | Promise<string> }
    ): Promise<BigNumber>;

    approvedAssets(arg0: string, overrides?: CallOverrides): Promise<BigNumber>;

    approvedRouters(
      arg0: string,
      overrides?: CallOverrides
    ): Promise<BigNumber>;

    cancel(
      txData: {
        user: string;
        router: string;
        sendingAssetId: string;
        receivingAssetId: string;
        sendingChainFallback: string;
        receivingAddress: string;
        callTo: string;
        callDataHash: BytesLike;
        transactionId: BytesLike;
        sendingChainId: BigNumberish;
        receivingChainId: BigNumberish;
        amount: BigNumberish;
        expiry: BigNumberish;
        preparedBlockNumber: BigNumberish;
      },
      relayerFee: BigNumberish,
      signature: BytesLike,
      overrides?: Overrides & { from?: string | Promise<string> }
    ): Promise<BigNumber>;

    chainId(overrides?: CallOverrides): Promise<BigNumber>;

    fulfill(
      txData: {
        user: string;
        router: string;
        sendingAssetId: string;
        receivingAssetId: string;
        sendingChainFallback: string;
        receivingAddress: string;
        callTo: string;
        callDataHash: BytesLike;
        transactionId: BytesLike;
        sendingChainId: BigNumberish;
        receivingChainId: BigNumberish;
        amount: BigNumberish;
        expiry: BigNumberish;
        preparedBlockNumber: BigNumberish;
      },
      relayerFee: BigNumberish,
      signature: BytesLike,
      callData: BytesLike,
      overrides?: Overrides & { from?: string | Promise<string> }
    ): Promise<BigNumber>;

<<<<<<< HEAD
    getActiveTransactionBlocks(
      user: string,
      overrides?: CallOverrides
    ): Promise<BigNumber>;

    owner(overrides?: CallOverrides): Promise<BigNumber>;

=======
>>>>>>> 76829f7b
    prepare(
      invariantData: {
        user: string;
        router: string;
        sendingAssetId: string;
        receivingAssetId: string;
        sendingChainFallback: string;
        receivingAddress: string;
        callTo: string;
        sendingChainId: BigNumberish;
        receivingChainId: BigNumberish;
        callDataHash: BytesLike;
        transactionId: BytesLike;
      },
      amount: BigNumberish,
      expiry: BigNumberish,
      encryptedCallData: BytesLike,
      encodedBid: BytesLike,
      bidSignature: BytesLike,
      overrides?: PayableOverrides & { from?: string | Promise<string> }
    ): Promise<BigNumber>;

    removeAssetId(
      assetId: string,
      overrides?: Overrides & { from?: string | Promise<string> }
    ): Promise<BigNumber>;

    removeLiquidity(
      amount: BigNumberish,
      assetId: string,
      recipient: string,
      overrides?: Overrides & { from?: string | Promise<string> }
    ): Promise<BigNumber>;

    removeRouter(
      router: string,
      overrides?: Overrides & { from?: string | Promise<string> }
    ): Promise<BigNumber>;

    renounce(
      overrides?: Overrides & { from?: string | Promise<string> }
    ): Promise<BigNumber>;

    renounceOwnership(
      overrides?: Overrides & { from?: string | Promise<string> }
    ): Promise<BigNumber>;

    renounced(overrides?: CallOverrides): Promise<BigNumber>;

    routerBalances(
      arg0: string,
      arg1: string,
      overrides?: CallOverrides
    ): Promise<BigNumber>;

    transferOwnership(
      newOwner: string,
      overrides?: Overrides & { from?: string | Promise<string> }
    ): Promise<BigNumber>;

    variantTransactionData(
      arg0: BytesLike,
      overrides?: CallOverrides
    ): Promise<BigNumber>;
  };

  populateTransaction: {
    MAX_TIMEOUT(overrides?: CallOverrides): Promise<PopulatedTransaction>;

    MIN_TIMEOUT(overrides?: CallOverrides): Promise<PopulatedTransaction>;

<<<<<<< HEAD
    activeTransactionBlocks(
      arg0: string,
      arg1: BigNumberish,
      overrides?: CallOverrides
    ): Promise<PopulatedTransaction>;

    addAssetId(
      assetId: string,
      overrides?: Overrides & { from?: string | Promise<string> }
    ): Promise<PopulatedTransaction>;

=======
>>>>>>> 76829f7b
    addLiquidity(
      amount: BigNumberish,
      assetId: string,
      router: string,
      overrides?: PayableOverrides & { from?: string | Promise<string> }
    ): Promise<PopulatedTransaction>;

    addRouter(
      router: string,
      overrides?: Overrides & { from?: string | Promise<string> }
    ): Promise<PopulatedTransaction>;

    approvedAssets(
      arg0: string,
      overrides?: CallOverrides
    ): Promise<PopulatedTransaction>;

    approvedRouters(
      arg0: string,
      overrides?: CallOverrides
    ): Promise<PopulatedTransaction>;

    cancel(
      txData: {
        user: string;
        router: string;
        sendingAssetId: string;
        receivingAssetId: string;
        sendingChainFallback: string;
        receivingAddress: string;
        callTo: string;
        callDataHash: BytesLike;
        transactionId: BytesLike;
        sendingChainId: BigNumberish;
        receivingChainId: BigNumberish;
        amount: BigNumberish;
        expiry: BigNumberish;
        preparedBlockNumber: BigNumberish;
      },
      relayerFee: BigNumberish,
      signature: BytesLike,
      overrides?: Overrides & { from?: string | Promise<string> }
    ): Promise<PopulatedTransaction>;

    chainId(overrides?: CallOverrides): Promise<PopulatedTransaction>;

    fulfill(
      txData: {
        user: string;
        router: string;
        sendingAssetId: string;
        receivingAssetId: string;
        sendingChainFallback: string;
        receivingAddress: string;
        callTo: string;
        callDataHash: BytesLike;
        transactionId: BytesLike;
        sendingChainId: BigNumberish;
        receivingChainId: BigNumberish;
        amount: BigNumberish;
        expiry: BigNumberish;
        preparedBlockNumber: BigNumberish;
      },
      relayerFee: BigNumberish,
      signature: BytesLike,
      callData: BytesLike,
      overrides?: Overrides & { from?: string | Promise<string> }
    ): Promise<PopulatedTransaction>;

<<<<<<< HEAD
    getActiveTransactionBlocks(
      user: string,
      overrides?: CallOverrides
    ): Promise<PopulatedTransaction>;

    owner(overrides?: CallOverrides): Promise<PopulatedTransaction>;

=======
>>>>>>> 76829f7b
    prepare(
      invariantData: {
        user: string;
        router: string;
        sendingAssetId: string;
        receivingAssetId: string;
        sendingChainFallback: string;
        receivingAddress: string;
        callTo: string;
        sendingChainId: BigNumberish;
        receivingChainId: BigNumberish;
        callDataHash: BytesLike;
        transactionId: BytesLike;
      },
      amount: BigNumberish,
      expiry: BigNumberish,
      encryptedCallData: BytesLike,
      encodedBid: BytesLike,
      bidSignature: BytesLike,
      overrides?: PayableOverrides & { from?: string | Promise<string> }
    ): Promise<PopulatedTransaction>;

    removeAssetId(
      assetId: string,
      overrides?: Overrides & { from?: string | Promise<string> }
    ): Promise<PopulatedTransaction>;

    removeLiquidity(
      amount: BigNumberish,
      assetId: string,
      recipient: string,
      overrides?: Overrides & { from?: string | Promise<string> }
    ): Promise<PopulatedTransaction>;

    removeRouter(
      router: string,
      overrides?: Overrides & { from?: string | Promise<string> }
    ): Promise<PopulatedTransaction>;

    renounce(
      overrides?: Overrides & { from?: string | Promise<string> }
    ): Promise<PopulatedTransaction>;

    renounceOwnership(
      overrides?: Overrides & { from?: string | Promise<string> }
    ): Promise<PopulatedTransaction>;

    renounced(overrides?: CallOverrides): Promise<PopulatedTransaction>;

    routerBalances(
      arg0: string,
      arg1: string,
      overrides?: CallOverrides
    ): Promise<PopulatedTransaction>;

    transferOwnership(
      newOwner: string,
      overrides?: Overrides & { from?: string | Promise<string> }
    ): Promise<PopulatedTransaction>;

    variantTransactionData(
      arg0: BytesLike,
      overrides?: CallOverrides
    ): Promise<PopulatedTransaction>;
  };
}<|MERGE_RESOLUTION|>--- conflicted
+++ resolved
@@ -24,11 +24,6 @@
   functions: {
     "MAX_TIMEOUT()": FunctionFragment;
     "MIN_TIMEOUT()": FunctionFragment;
-<<<<<<< HEAD
-    "activeTransactionBlocks(address,uint256)": FunctionFragment;
-    "addAssetId(address)": FunctionFragment;
-=======
->>>>>>> 76829f7b
     "addLiquidity(uint256,address,address)": FunctionFragment;
     "addRouter(address)": FunctionFragment;
     "approvedAssets(address)": FunctionFragment;
@@ -36,11 +31,6 @@
     "cancel(tuple,uint256,bytes)": FunctionFragment;
     "chainId()": FunctionFragment;
     "fulfill(tuple,uint256,bytes,bytes)": FunctionFragment;
-<<<<<<< HEAD
-    "getActiveTransactionBlocks(address)": FunctionFragment;
-    "owner()": FunctionFragment;
-=======
->>>>>>> 76829f7b
     "prepare(tuple,uint256,uint256,bytes,bytes,bytes)": FunctionFragment;
     "removeAssetId(address)": FunctionFragment;
     "removeLiquidity(uint256,address,address)": FunctionFragment;
@@ -53,35 +43,12 @@
     "variantTransactionData(bytes32)": FunctionFragment;
   };
 
-  encodeFunctionData(
-    functionFragment: "MAX_TIMEOUT",
-    values?: undefined
-  ): string;
-  encodeFunctionData(
-    functionFragment: "MIN_TIMEOUT",
-    values?: undefined
-  ): string;
-  encodeFunctionData(
-<<<<<<< HEAD
-    functionFragment: "activeTransactionBlocks",
-    values: [string, BigNumberish]
-  ): string;
-  encodeFunctionData(functionFragment: "addAssetId", values: [string]): string;
-  encodeFunctionData(
-=======
->>>>>>> 76829f7b
-    functionFragment: "addLiquidity",
-    values: [BigNumberish, string, string]
-  ): string;
+  encodeFunctionData(functionFragment: "MAX_TIMEOUT", values?: undefined): string;
+  encodeFunctionData(functionFragment: "MIN_TIMEOUT", values?: undefined): string;
+  encodeFunctionData(functionFragment: "addLiquidity", values: [BigNumberish, string, string]): string;
   encodeFunctionData(functionFragment: "addRouter", values: [string]): string;
-  encodeFunctionData(
-    functionFragment: "approvedAssets",
-    values: [string]
-  ): string;
-  encodeFunctionData(
-    functionFragment: "approvedRouters",
-    values: [string]
-  ): string;
+  encodeFunctionData(functionFragment: "approvedAssets", values: [string]): string;
+  encodeFunctionData(functionFragment: "approvedRouters", values: [string]): string;
   encodeFunctionData(
     functionFragment: "cancel",
     values: [
@@ -102,8 +69,8 @@
         preparedBlockNumber: BigNumberish;
       },
       BigNumberish,
-      BytesLike
-    ]
+      BytesLike,
+    ],
   ): string;
   encodeFunctionData(functionFragment: "chainId", values?: undefined): string;
   encodeFunctionData(
@@ -127,18 +94,10 @@
       },
       BigNumberish,
       BytesLike,
-      BytesLike
-    ]
+      BytesLike,
+    ],
   ): string;
   encodeFunctionData(
-<<<<<<< HEAD
-    functionFragment: "getActiveTransactionBlocks",
-    values: [string]
-  ): string;
-  encodeFunctionData(functionFragment: "owner", values?: undefined): string;
-  encodeFunctionData(
-=======
->>>>>>> 76829f7b
     functionFragment: "prepare",
     values: [
       {
@@ -158,111 +117,38 @@
       BigNumberish,
       BytesLike,
       BytesLike,
-      BytesLike
-    ]
+      BytesLike,
+    ],
   ): string;
-  encodeFunctionData(
-    functionFragment: "removeAssetId",
-    values: [string]
-  ): string;
-  encodeFunctionData(
-    functionFragment: "removeLiquidity",
-    values: [BigNumberish, string, string]
-  ): string;
-  encodeFunctionData(
-    functionFragment: "removeRouter",
-    values: [string]
-  ): string;
+  encodeFunctionData(functionFragment: "removeAssetId", values: [string]): string;
+  encodeFunctionData(functionFragment: "removeLiquidity", values: [BigNumberish, string, string]): string;
+  encodeFunctionData(functionFragment: "removeRouter", values: [string]): string;
   encodeFunctionData(functionFragment: "renounce", values?: undefined): string;
-  encodeFunctionData(
-    functionFragment: "renounceOwnership",
-    values?: undefined
-  ): string;
+  encodeFunctionData(functionFragment: "renounceOwnership", values?: undefined): string;
   encodeFunctionData(functionFragment: "renounced", values?: undefined): string;
-  encodeFunctionData(
-    functionFragment: "routerBalances",
-    values: [string, string]
-  ): string;
-  encodeFunctionData(
-    functionFragment: "transferOwnership",
-    values: [string]
-  ): string;
-  encodeFunctionData(
-    functionFragment: "variantTransactionData",
-    values: [BytesLike]
-  ): string;
-
-  decodeFunctionResult(
-    functionFragment: "MAX_TIMEOUT",
-    data: BytesLike
-  ): Result;
-  decodeFunctionResult(
-    functionFragment: "MIN_TIMEOUT",
-    data: BytesLike
-  ): Result;
-  decodeFunctionResult(
-<<<<<<< HEAD
-    functionFragment: "activeTransactionBlocks",
-    data: BytesLike
-  ): Result;
-  decodeFunctionResult(functionFragment: "addAssetId", data: BytesLike): Result;
-  decodeFunctionResult(
-=======
->>>>>>> 76829f7b
-    functionFragment: "addLiquidity",
-    data: BytesLike
-  ): Result;
+  encodeFunctionData(functionFragment: "routerBalances", values: [string, string]): string;
+  encodeFunctionData(functionFragment: "transferOwnership", values: [string]): string;
+  encodeFunctionData(functionFragment: "variantTransactionData", values: [BytesLike]): string;
+
+  decodeFunctionResult(functionFragment: "MAX_TIMEOUT", data: BytesLike): Result;
+  decodeFunctionResult(functionFragment: "MIN_TIMEOUT", data: BytesLike): Result;
+  decodeFunctionResult(functionFragment: "addLiquidity", data: BytesLike): Result;
   decodeFunctionResult(functionFragment: "addRouter", data: BytesLike): Result;
-  decodeFunctionResult(
-    functionFragment: "approvedAssets",
-    data: BytesLike
-  ): Result;
-  decodeFunctionResult(
-    functionFragment: "approvedRouters",
-    data: BytesLike
-  ): Result;
+  decodeFunctionResult(functionFragment: "approvedAssets", data: BytesLike): Result;
+  decodeFunctionResult(functionFragment: "approvedRouters", data: BytesLike): Result;
   decodeFunctionResult(functionFragment: "cancel", data: BytesLike): Result;
   decodeFunctionResult(functionFragment: "chainId", data: BytesLike): Result;
   decodeFunctionResult(functionFragment: "fulfill", data: BytesLike): Result;
-<<<<<<< HEAD
-  decodeFunctionResult(
-    functionFragment: "getActiveTransactionBlocks",
-    data: BytesLike
-  ): Result;
-  decodeFunctionResult(functionFragment: "owner", data: BytesLike): Result;
-=======
->>>>>>> 76829f7b
   decodeFunctionResult(functionFragment: "prepare", data: BytesLike): Result;
-  decodeFunctionResult(
-    functionFragment: "removeAssetId",
-    data: BytesLike
-  ): Result;
-  decodeFunctionResult(
-    functionFragment: "removeLiquidity",
-    data: BytesLike
-  ): Result;
-  decodeFunctionResult(
-    functionFragment: "removeRouter",
-    data: BytesLike
-  ): Result;
+  decodeFunctionResult(functionFragment: "removeAssetId", data: BytesLike): Result;
+  decodeFunctionResult(functionFragment: "removeLiquidity", data: BytesLike): Result;
+  decodeFunctionResult(functionFragment: "removeRouter", data: BytesLike): Result;
   decodeFunctionResult(functionFragment: "renounce", data: BytesLike): Result;
-  decodeFunctionResult(
-    functionFragment: "renounceOwnership",
-    data: BytesLike
-  ): Result;
+  decodeFunctionResult(functionFragment: "renounceOwnership", data: BytesLike): Result;
   decodeFunctionResult(functionFragment: "renounced", data: BytesLike): Result;
-  decodeFunctionResult(
-    functionFragment: "routerBalances",
-    data: BytesLike
-  ): Result;
-  decodeFunctionResult(
-    functionFragment: "transferOwnership",
-    data: BytesLike
-  ): Result;
-  decodeFunctionResult(
-    functionFragment: "variantTransactionData",
-    data: BytesLike
-  ): Result;
+  decodeFunctionResult(functionFragment: "routerBalances", data: BytesLike): Result;
+  decodeFunctionResult(functionFragment: "transferOwnership", data: BytesLike): Result;
+  decodeFunctionResult(functionFragment: "variantTransactionData", data: BytesLike): Result;
 
   events: {
     "LiquidityAdded(address,address,uint256,address)": EventFragment;
@@ -287,26 +173,26 @@
   deployed(): Promise<this>;
 
   listeners<EventArgsArray extends Array<any>, EventArgsObject>(
-    eventFilter?: TypedEventFilter<EventArgsArray, EventArgsObject>
+    eventFilter?: TypedEventFilter<EventArgsArray, EventArgsObject>,
   ): Array<TypedListener<EventArgsArray, EventArgsObject>>;
   off<EventArgsArray extends Array<any>, EventArgsObject>(
     eventFilter: TypedEventFilter<EventArgsArray, EventArgsObject>,
-    listener: TypedListener<EventArgsArray, EventArgsObject>
+    listener: TypedListener<EventArgsArray, EventArgsObject>,
   ): this;
   on<EventArgsArray extends Array<any>, EventArgsObject>(
     eventFilter: TypedEventFilter<EventArgsArray, EventArgsObject>,
-    listener: TypedListener<EventArgsArray, EventArgsObject>
+    listener: TypedListener<EventArgsArray, EventArgsObject>,
   ): this;
   once<EventArgsArray extends Array<any>, EventArgsObject>(
     eventFilter: TypedEventFilter<EventArgsArray, EventArgsObject>,
-    listener: TypedListener<EventArgsArray, EventArgsObject>
+    listener: TypedListener<EventArgsArray, EventArgsObject>,
   ): this;
   removeListener<EventArgsArray extends Array<any>, EventArgsObject>(
     eventFilter: TypedEventFilter<EventArgsArray, EventArgsObject>,
-    listener: TypedListener<EventArgsArray, EventArgsObject>
+    listener: TypedListener<EventArgsArray, EventArgsObject>,
   ): this;
   removeAllListeners<EventArgsArray extends Array<any>, EventArgsObject>(
-    eventFilter: TypedEventFilter<EventArgsArray, EventArgsObject>
+    eventFilter: TypedEventFilter<EventArgsArray, EventArgsObject>,
   ): this;
 
   listeners(eventName?: string): Array<Listener>;
@@ -319,7 +205,7 @@
   queryFilter<EventArgsArray extends Array<any>, EventArgsObject>(
     event: TypedEventFilter<EventArgsArray, EventArgsObject>,
     fromBlockOrBlockhash?: string | number | undefined,
-    toBlock?: string | number | undefined
+    toBlock?: string | number | undefined,
   ): Promise<Array<TypedEvent<EventArgsArray & EventArgsObject>>>;
 
   interface: TransactionManagerInterface;
@@ -329,38 +215,21 @@
 
     MIN_TIMEOUT(overrides?: CallOverrides): Promise<[BigNumber]>;
 
-<<<<<<< HEAD
-    activeTransactionBlocks(
-      arg0: string,
-      arg1: BigNumberish,
-      overrides?: CallOverrides
-    ): Promise<[BigNumber]>;
-
-    addAssetId(
-      assetId: string,
-      overrides?: Overrides & { from?: string | Promise<string> }
-    ): Promise<ContractTransaction>;
-
-=======
->>>>>>> 76829f7b
     addLiquidity(
       amount: BigNumberish,
       assetId: string,
       router: string,
-      overrides?: PayableOverrides & { from?: string | Promise<string> }
+      overrides?: PayableOverrides & { from?: string | Promise<string> },
     ): Promise<ContractTransaction>;
 
     addRouter(
       router: string,
-      overrides?: Overrides & { from?: string | Promise<string> }
+      overrides?: Overrides & { from?: string | Promise<string> },
     ): Promise<ContractTransaction>;
 
     approvedAssets(arg0: string, overrides?: CallOverrides): Promise<[boolean]>;
 
-    approvedRouters(
-      arg0: string,
-      overrides?: CallOverrides
-    ): Promise<[boolean]>;
+    approvedRouters(arg0: string, overrides?: CallOverrides): Promise<[boolean]>;
 
     cancel(
       txData: {
@@ -381,7 +250,7 @@
       },
       relayerFee: BigNumberish,
       signature: BytesLike,
-      overrides?: Overrides & { from?: string | Promise<string> }
+      overrides?: Overrides & { from?: string | Promise<string> },
     ): Promise<ContractTransaction>;
 
     chainId(overrides?: CallOverrides): Promise<[BigNumber]>;
@@ -406,19 +275,9 @@
       relayerFee: BigNumberish,
       signature: BytesLike,
       callData: BytesLike,
-      overrides?: Overrides & { from?: string | Promise<string> }
+      overrides?: Overrides & { from?: string | Promise<string> },
     ): Promise<ContractTransaction>;
 
-<<<<<<< HEAD
-    getActiveTransactionBlocks(
-      user: string,
-      overrides?: CallOverrides
-    ): Promise<[BigNumber[]]>;
-
-    owner(overrides?: CallOverrides): Promise<[string]>;
-
-=======
->>>>>>> 76829f7b
     prepare(
       invariantData: {
         user: string;
@@ -438,82 +297,54 @@
       encryptedCallData: BytesLike,
       encodedBid: BytesLike,
       bidSignature: BytesLike,
-      overrides?: PayableOverrides & { from?: string | Promise<string> }
+      overrides?: PayableOverrides & { from?: string | Promise<string> },
     ): Promise<ContractTransaction>;
 
     removeAssetId(
       assetId: string,
-      overrides?: Overrides & { from?: string | Promise<string> }
+      overrides?: Overrides & { from?: string | Promise<string> },
     ): Promise<ContractTransaction>;
 
     removeLiquidity(
       amount: BigNumberish,
       assetId: string,
       recipient: string,
-      overrides?: Overrides & { from?: string | Promise<string> }
+      overrides?: Overrides & { from?: string | Promise<string> },
     ): Promise<ContractTransaction>;
 
     removeRouter(
       router: string,
-      overrides?: Overrides & { from?: string | Promise<string> }
+      overrides?: Overrides & { from?: string | Promise<string> },
     ): Promise<ContractTransaction>;
 
-    renounce(
-      overrides?: Overrides & { from?: string | Promise<string> }
-    ): Promise<ContractTransaction>;
-
-    renounceOwnership(
-      overrides?: Overrides & { from?: string | Promise<string> }
-    ): Promise<ContractTransaction>;
+    renounce(overrides?: Overrides & { from?: string | Promise<string> }): Promise<ContractTransaction>;
+
+    renounceOwnership(overrides?: Overrides & { from?: string | Promise<string> }): Promise<ContractTransaction>;
 
     renounced(overrides?: CallOverrides): Promise<[boolean]>;
 
-    routerBalances(
-      arg0: string,
-      arg1: string,
-      overrides?: CallOverrides
-    ): Promise<[BigNumber]>;
+    routerBalances(arg0: string, arg1: string, overrides?: CallOverrides): Promise<[BigNumber]>;
 
     transferOwnership(
       newOwner: string,
-      overrides?: Overrides & { from?: string | Promise<string> }
+      overrides?: Overrides & { from?: string | Promise<string> },
     ): Promise<ContractTransaction>;
 
-    variantTransactionData(
-      arg0: BytesLike,
-      overrides?: CallOverrides
-    ): Promise<[string]>;
+    variantTransactionData(arg0: BytesLike, overrides?: CallOverrides): Promise<[string]>;
   };
 
   MAX_TIMEOUT(overrides?: CallOverrides): Promise<BigNumber>;
 
   MIN_TIMEOUT(overrides?: CallOverrides): Promise<BigNumber>;
 
-<<<<<<< HEAD
-  activeTransactionBlocks(
-    arg0: string,
-    arg1: BigNumberish,
-    overrides?: CallOverrides
-  ): Promise<BigNumber>;
-
-  addAssetId(
-    assetId: string,
-    overrides?: Overrides & { from?: string | Promise<string> }
-  ): Promise<ContractTransaction>;
-
-=======
->>>>>>> 76829f7b
   addLiquidity(
     amount: BigNumberish,
     assetId: string,
     router: string,
-    overrides?: PayableOverrides & { from?: string | Promise<string> }
+    overrides?: PayableOverrides & { from?: string | Promise<string> },
   ): Promise<ContractTransaction>;
 
-  addRouter(
-    router: string,
-    overrides?: Overrides & { from?: string | Promise<string> }
-  ): Promise<ContractTransaction>;
+  addRouter(router: string, overrides?: Overrides & { from?: string | Promise<string> }): Promise<ContractTransaction>;
 
   approvedAssets(arg0: string, overrides?: CallOverrides): Promise<boolean>;
 
@@ -538,7 +369,7 @@
     },
     relayerFee: BigNumberish,
     signature: BytesLike,
-    overrides?: Overrides & { from?: string | Promise<string> }
+    overrides?: Overrides & { from?: string | Promise<string> },
   ): Promise<ContractTransaction>;
 
   chainId(overrides?: CallOverrides): Promise<BigNumber>;
@@ -563,19 +394,9 @@
     relayerFee: BigNumberish,
     signature: BytesLike,
     callData: BytesLike,
-    overrides?: Overrides & { from?: string | Promise<string> }
+    overrides?: Overrides & { from?: string | Promise<string> },
   ): Promise<ContractTransaction>;
 
-<<<<<<< HEAD
-  getActiveTransactionBlocks(
-    user: string,
-    overrides?: CallOverrides
-  ): Promise<BigNumber[]>;
-
-  owner(overrides?: CallOverrides): Promise<string>;
-
-=======
->>>>>>> 76829f7b
   prepare(
     invariantData: {
       user: string;
@@ -595,74 +416,47 @@
     encryptedCallData: BytesLike,
     encodedBid: BytesLike,
     bidSignature: BytesLike,
-    overrides?: PayableOverrides & { from?: string | Promise<string> }
+    overrides?: PayableOverrides & { from?: string | Promise<string> },
   ): Promise<ContractTransaction>;
 
   removeAssetId(
     assetId: string,
-    overrides?: Overrides & { from?: string | Promise<string> }
+    overrides?: Overrides & { from?: string | Promise<string> },
   ): Promise<ContractTransaction>;
 
   removeLiquidity(
     amount: BigNumberish,
     assetId: string,
     recipient: string,
-    overrides?: Overrides & { from?: string | Promise<string> }
+    overrides?: Overrides & { from?: string | Promise<string> },
   ): Promise<ContractTransaction>;
 
   removeRouter(
     router: string,
-    overrides?: Overrides & { from?: string | Promise<string> }
+    overrides?: Overrides & { from?: string | Promise<string> },
   ): Promise<ContractTransaction>;
 
-  renounce(
-    overrides?: Overrides & { from?: string | Promise<string> }
-  ): Promise<ContractTransaction>;
-
-  renounceOwnership(
-    overrides?: Overrides & { from?: string | Promise<string> }
-  ): Promise<ContractTransaction>;
+  renounce(overrides?: Overrides & { from?: string | Promise<string> }): Promise<ContractTransaction>;
+
+  renounceOwnership(overrides?: Overrides & { from?: string | Promise<string> }): Promise<ContractTransaction>;
 
   renounced(overrides?: CallOverrides): Promise<boolean>;
 
-  routerBalances(
-    arg0: string,
-    arg1: string,
-    overrides?: CallOverrides
-  ): Promise<BigNumber>;
+  routerBalances(arg0: string, arg1: string, overrides?: CallOverrides): Promise<BigNumber>;
 
   transferOwnership(
     newOwner: string,
-    overrides?: Overrides & { from?: string | Promise<string> }
+    overrides?: Overrides & { from?: string | Promise<string> },
   ): Promise<ContractTransaction>;
 
-  variantTransactionData(
-    arg0: BytesLike,
-    overrides?: CallOverrides
-  ): Promise<string>;
+  variantTransactionData(arg0: BytesLike, overrides?: CallOverrides): Promise<string>;
 
   callStatic: {
     MAX_TIMEOUT(overrides?: CallOverrides): Promise<BigNumber>;
 
     MIN_TIMEOUT(overrides?: CallOverrides): Promise<BigNumber>;
 
-<<<<<<< HEAD
-    activeTransactionBlocks(
-      arg0: string,
-      arg1: BigNumberish,
-      overrides?: CallOverrides
-    ): Promise<BigNumber>;
-
-    addAssetId(assetId: string, overrides?: CallOverrides): Promise<void>;
-
-=======
->>>>>>> 76829f7b
-    addLiquidity(
-      amount: BigNumberish,
-      assetId: string,
-      router: string,
-      overrides?: CallOverrides
-    ): Promise<void>;
+    addLiquidity(amount: BigNumberish, assetId: string, router: string, overrides?: CallOverrides): Promise<void>;
 
     addRouter(router: string, overrides?: CallOverrides): Promise<void>;
 
@@ -689,7 +483,7 @@
       },
       relayerFee: BigNumberish,
       signature: BytesLike,
-      overrides?: CallOverrides
+      overrides?: CallOverrides,
     ): Promise<
       [
         string,
@@ -705,7 +499,7 @@
         BigNumber,
         BigNumber,
         BigNumber,
-        BigNumber
+        BigNumber,
       ] & {
         user: string;
         router: string;
@@ -746,7 +540,7 @@
       relayerFee: BigNumberish,
       signature: BytesLike,
       callData: BytesLike,
-      overrides?: CallOverrides
+      overrides?: CallOverrides,
     ): Promise<
       [
         string,
@@ -762,7 +556,7 @@
         BigNumber,
         BigNumber,
         BigNumber,
-        BigNumber
+        BigNumber,
       ] & {
         user: string;
         router: string;
@@ -781,16 +575,6 @@
       }
     >;
 
-<<<<<<< HEAD
-    getActiveTransactionBlocks(
-      user: string,
-      overrides?: CallOverrides
-    ): Promise<BigNumber[]>;
-
-    owner(overrides?: CallOverrides): Promise<string>;
-
-=======
->>>>>>> 76829f7b
     prepare(
       invariantData: {
         user: string;
@@ -810,7 +594,7 @@
       encryptedCallData: BytesLike,
       encodedBid: BytesLike,
       bidSignature: BytesLike,
-      overrides?: CallOverrides
+      overrides?: CallOverrides,
     ): Promise<
       [
         string,
@@ -826,7 +610,7 @@
         BigNumber,
         BigNumber,
         BigNumber,
-        BigNumber
+        BigNumber,
       ] & {
         user: string;
         router: string;
@@ -847,12 +631,7 @@
 
     removeAssetId(assetId: string, overrides?: CallOverrides): Promise<void>;
 
-    removeLiquidity(
-      amount: BigNumberish,
-      assetId: string,
-      recipient: string,
-      overrides?: CallOverrides
-    ): Promise<void>;
+    removeLiquidity(amount: BigNumberish, assetId: string, recipient: string, overrides?: CallOverrides): Promise<void>;
 
     removeRouter(router: string, overrides?: CallOverrides): Promise<void>;
 
@@ -862,21 +641,11 @@
 
     renounced(overrides?: CallOverrides): Promise<boolean>;
 
-    routerBalances(
-      arg0: string,
-      arg1: string,
-      overrides?: CallOverrides
-    ): Promise<BigNumber>;
-
-    transferOwnership(
-      newOwner: string,
-      overrides?: CallOverrides
-    ): Promise<void>;
-
-    variantTransactionData(
-      arg0: BytesLike,
-      overrides?: CallOverrides
-    ): Promise<string>;
+    routerBalances(arg0: string, arg1: string, overrides?: CallOverrides): Promise<BigNumber>;
+
+    transferOwnership(newOwner: string, overrides?: CallOverrides): Promise<void>;
+
+    variantTransactionData(arg0: BytesLike, overrides?: CallOverrides): Promise<string>;
   };
 
   filters: {
@@ -884,7 +653,7 @@
       router?: string | null,
       assetId?: string | null,
       amount?: null,
-      caller?: null
+      caller?: null,
     ): TypedEventFilter<
       [string, string, BigNumber, string],
       { router: string; assetId: string; amount: BigNumber; caller: string }
@@ -894,7 +663,7 @@
       router?: string | null,
       assetId?: string | null,
       amount?: null,
-      recipient?: null
+      recipient?: null,
     ): TypedEventFilter<
       [string, string, BigNumber, string],
       { router: string; assetId: string; amount: BigNumber; recipient: string }
@@ -902,11 +671,8 @@
 
     OwnershipTransferred(
       previousOwner?: string | null,
-      newOwner?: string | null
-    ): TypedEventFilter<
-      [string, string],
-      { previousOwner: string; newOwner: string }
-    >;
+      newOwner?: string | null,
+    ): TypedEventFilter<[string, string], { previousOwner: string; newOwner: string }>;
 
     TransactionCancelled(
       user?: string | null,
@@ -914,7 +680,7 @@
       transactionId?: BytesLike | null,
       txData?: null,
       relayerFee?: null,
-      caller?: null
+      caller?: null,
     ): TypedEventFilter<
       [
         string,
@@ -934,7 +700,7 @@
           BigNumber,
           BigNumber,
           BigNumber,
-          BigNumber
+          BigNumber,
         ] & {
           user: string;
           router: string;
@@ -952,7 +718,7 @@
           preparedBlockNumber: BigNumber;
         },
         BigNumber,
-        string
+        string,
       ],
       {
         user: string;
@@ -972,7 +738,7 @@
           BigNumber,
           BigNumber,
           BigNumber,
-          BigNumber
+          BigNumber,
         ] & {
           user: string;
           router: string;
@@ -1002,7 +768,7 @@
       relayerFee?: null,
       signature?: null,
       callData?: null,
-      caller?: null
+      caller?: null,
     ): TypedEventFilter<
       [
         string,
@@ -1022,7 +788,7 @@
           BigNumber,
           BigNumber,
           BigNumber,
-          BigNumber
+          BigNumber,
         ] & {
           user: string;
           router: string;
@@ -1042,7 +808,7 @@
         BigNumber,
         string,
         string,
-        string
+        string,
       ],
       {
         user: string;
@@ -1062,7 +828,7 @@
           BigNumber,
           BigNumber,
           BigNumber,
-          BigNumber
+          BigNumber,
         ] & {
           user: string;
           router: string;
@@ -1094,7 +860,7 @@
       caller?: null,
       encryptedCallData?: null,
       encodedBid?: null,
-      bidSignature?: null
+      bidSignature?: null,
     ): TypedEventFilter<
       [
         string,
@@ -1114,7 +880,7 @@
           BigNumber,
           BigNumber,
           BigNumber,
-          BigNumber
+          BigNumber,
         ] & {
           user: string;
           router: string;
@@ -1134,7 +900,7 @@
         string,
         string,
         string,
-        string
+        string,
       ],
       {
         user: string;
@@ -1154,7 +920,7 @@
           BigNumber,
           BigNumber,
           BigNumber,
-          BigNumber
+          BigNumber,
         ] & {
           user: string;
           router: string;
@@ -1184,38 +950,18 @@
 
     MIN_TIMEOUT(overrides?: CallOverrides): Promise<BigNumber>;
 
-<<<<<<< HEAD
-    activeTransactionBlocks(
-      arg0: string,
-      arg1: BigNumberish,
-      overrides?: CallOverrides
-    ): Promise<BigNumber>;
-
-    addAssetId(
-      assetId: string,
-      overrides?: Overrides & { from?: string | Promise<string> }
-    ): Promise<BigNumber>;
-
-=======
->>>>>>> 76829f7b
     addLiquidity(
       amount: BigNumberish,
       assetId: string,
       router: string,
-      overrides?: PayableOverrides & { from?: string | Promise<string> }
+      overrides?: PayableOverrides & { from?: string | Promise<string> },
     ): Promise<BigNumber>;
 
-    addRouter(
-      router: string,
-      overrides?: Overrides & { from?: string | Promise<string> }
-    ): Promise<BigNumber>;
+    addRouter(router: string, overrides?: Overrides & { from?: string | Promise<string> }): Promise<BigNumber>;
 
     approvedAssets(arg0: string, overrides?: CallOverrides): Promise<BigNumber>;
 
-    approvedRouters(
-      arg0: string,
-      overrides?: CallOverrides
-    ): Promise<BigNumber>;
+    approvedRouters(arg0: string, overrides?: CallOverrides): Promise<BigNumber>;
 
     cancel(
       txData: {
@@ -1236,7 +982,7 @@
       },
       relayerFee: BigNumberish,
       signature: BytesLike,
-      overrides?: Overrides & { from?: string | Promise<string> }
+      overrides?: Overrides & { from?: string | Promise<string> },
     ): Promise<BigNumber>;
 
     chainId(overrides?: CallOverrides): Promise<BigNumber>;
@@ -1261,19 +1007,9 @@
       relayerFee: BigNumberish,
       signature: BytesLike,
       callData: BytesLike,
-      overrides?: Overrides & { from?: string | Promise<string> }
+      overrides?: Overrides & { from?: string | Promise<string> },
     ): Promise<BigNumber>;
 
-<<<<<<< HEAD
-    getActiveTransactionBlocks(
-      user: string,
-      overrides?: CallOverrides
-    ): Promise<BigNumber>;
-
-    owner(overrides?: CallOverrides): Promise<BigNumber>;
-
-=======
->>>>>>> 76829f7b
     prepare(
       invariantData: {
         user: string;
@@ -1293,51 +1029,34 @@
       encryptedCallData: BytesLike,
       encodedBid: BytesLike,
       bidSignature: BytesLike,
-      overrides?: PayableOverrides & { from?: string | Promise<string> }
+      overrides?: PayableOverrides & { from?: string | Promise<string> },
     ): Promise<BigNumber>;
 
-    removeAssetId(
-      assetId: string,
-      overrides?: Overrides & { from?: string | Promise<string> }
-    ): Promise<BigNumber>;
+    removeAssetId(assetId: string, overrides?: Overrides & { from?: string | Promise<string> }): Promise<BigNumber>;
 
     removeLiquidity(
       amount: BigNumberish,
       assetId: string,
       recipient: string,
-      overrides?: Overrides & { from?: string | Promise<string> }
+      overrides?: Overrides & { from?: string | Promise<string> },
     ): Promise<BigNumber>;
 
-    removeRouter(
-      router: string,
-      overrides?: Overrides & { from?: string | Promise<string> }
-    ): Promise<BigNumber>;
-
-    renounce(
-      overrides?: Overrides & { from?: string | Promise<string> }
-    ): Promise<BigNumber>;
-
-    renounceOwnership(
-      overrides?: Overrides & { from?: string | Promise<string> }
-    ): Promise<BigNumber>;
+    removeRouter(router: string, overrides?: Overrides & { from?: string | Promise<string> }): Promise<BigNumber>;
+
+    renounce(overrides?: Overrides & { from?: string | Promise<string> }): Promise<BigNumber>;
+
+    renounceOwnership(overrides?: Overrides & { from?: string | Promise<string> }): Promise<BigNumber>;
 
     renounced(overrides?: CallOverrides): Promise<BigNumber>;
 
-    routerBalances(
-      arg0: string,
-      arg1: string,
-      overrides?: CallOverrides
-    ): Promise<BigNumber>;
+    routerBalances(arg0: string, arg1: string, overrides?: CallOverrides): Promise<BigNumber>;
 
     transferOwnership(
       newOwner: string,
-      overrides?: Overrides & { from?: string | Promise<string> }
+      overrides?: Overrides & { from?: string | Promise<string> },
     ): Promise<BigNumber>;
 
-    variantTransactionData(
-      arg0: BytesLike,
-      overrides?: CallOverrides
-    ): Promise<BigNumber>;
+    variantTransactionData(arg0: BytesLike, overrides?: CallOverrides): Promise<BigNumber>;
   };
 
   populateTransaction: {
@@ -1345,41 +1064,21 @@
 
     MIN_TIMEOUT(overrides?: CallOverrides): Promise<PopulatedTransaction>;
 
-<<<<<<< HEAD
-    activeTransactionBlocks(
-      arg0: string,
-      arg1: BigNumberish,
-      overrides?: CallOverrides
-    ): Promise<PopulatedTransaction>;
-
-    addAssetId(
-      assetId: string,
-      overrides?: Overrides & { from?: string | Promise<string> }
-    ): Promise<PopulatedTransaction>;
-
-=======
->>>>>>> 76829f7b
     addLiquidity(
       amount: BigNumberish,
       assetId: string,
       router: string,
-      overrides?: PayableOverrides & { from?: string | Promise<string> }
+      overrides?: PayableOverrides & { from?: string | Promise<string> },
     ): Promise<PopulatedTransaction>;
 
     addRouter(
       router: string,
-      overrides?: Overrides & { from?: string | Promise<string> }
+      overrides?: Overrides & { from?: string | Promise<string> },
     ): Promise<PopulatedTransaction>;
 
-    approvedAssets(
-      arg0: string,
-      overrides?: CallOverrides
-    ): Promise<PopulatedTransaction>;
-
-    approvedRouters(
-      arg0: string,
-      overrides?: CallOverrides
-    ): Promise<PopulatedTransaction>;
+    approvedAssets(arg0: string, overrides?: CallOverrides): Promise<PopulatedTransaction>;
+
+    approvedRouters(arg0: string, overrides?: CallOverrides): Promise<PopulatedTransaction>;
 
     cancel(
       txData: {
@@ -1400,7 +1099,7 @@
       },
       relayerFee: BigNumberish,
       signature: BytesLike,
-      overrides?: Overrides & { from?: string | Promise<string> }
+      overrides?: Overrides & { from?: string | Promise<string> },
     ): Promise<PopulatedTransaction>;
 
     chainId(overrides?: CallOverrides): Promise<PopulatedTransaction>;
@@ -1425,19 +1124,9 @@
       relayerFee: BigNumberish,
       signature: BytesLike,
       callData: BytesLike,
-      overrides?: Overrides & { from?: string | Promise<string> }
+      overrides?: Overrides & { from?: string | Promise<string> },
     ): Promise<PopulatedTransaction>;
 
-<<<<<<< HEAD
-    getActiveTransactionBlocks(
-      user: string,
-      overrides?: CallOverrides
-    ): Promise<PopulatedTransaction>;
-
-    owner(overrides?: CallOverrides): Promise<PopulatedTransaction>;
-
-=======
->>>>>>> 76829f7b
     prepare(
       invariantData: {
         user: string;
@@ -1457,50 +1146,39 @@
       encryptedCallData: BytesLike,
       encodedBid: BytesLike,
       bidSignature: BytesLike,
-      overrides?: PayableOverrides & { from?: string | Promise<string> }
+      overrides?: PayableOverrides & { from?: string | Promise<string> },
     ): Promise<PopulatedTransaction>;
 
     removeAssetId(
       assetId: string,
-      overrides?: Overrides & { from?: string | Promise<string> }
+      overrides?: Overrides & { from?: string | Promise<string> },
     ): Promise<PopulatedTransaction>;
 
     removeLiquidity(
       amount: BigNumberish,
       assetId: string,
       recipient: string,
-      overrides?: Overrides & { from?: string | Promise<string> }
+      overrides?: Overrides & { from?: string | Promise<string> },
     ): Promise<PopulatedTransaction>;
 
     removeRouter(
       router: string,
-      overrides?: Overrides & { from?: string | Promise<string> }
+      overrides?: Overrides & { from?: string | Promise<string> },
     ): Promise<PopulatedTransaction>;
 
-    renounce(
-      overrides?: Overrides & { from?: string | Promise<string> }
-    ): Promise<PopulatedTransaction>;
-
-    renounceOwnership(
-      overrides?: Overrides & { from?: string | Promise<string> }
-    ): Promise<PopulatedTransaction>;
+    renounce(overrides?: Overrides & { from?: string | Promise<string> }): Promise<PopulatedTransaction>;
+
+    renounceOwnership(overrides?: Overrides & { from?: string | Promise<string> }): Promise<PopulatedTransaction>;
 
     renounced(overrides?: CallOverrides): Promise<PopulatedTransaction>;
 
-    routerBalances(
-      arg0: string,
-      arg1: string,
-      overrides?: CallOverrides
-    ): Promise<PopulatedTransaction>;
+    routerBalances(arg0: string, arg1: string, overrides?: CallOverrides): Promise<PopulatedTransaction>;
 
     transferOwnership(
       newOwner: string,
-      overrides?: Overrides & { from?: string | Promise<string> }
+      overrides?: Overrides & { from?: string | Promise<string> },
     ): Promise<PopulatedTransaction>;
 
-    variantTransactionData(
-      arg0: BytesLike,
-      overrides?: CallOverrides
-    ): Promise<PopulatedTransaction>;
+    variantTransactionData(arg0: BytesLike, overrides?: CallOverrides): Promise<PopulatedTransaction>;
   };
 }