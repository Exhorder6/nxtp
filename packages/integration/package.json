--- conflicted
+++ resolved
@@ -7,12 +7,8 @@
   "scripts": {
     "dev": "exit 0",
     "lint": "eslint ./src --ext .ts --env node",
-<<<<<<< HEAD
+    "itest": "yarn tsc && node",
     "test": "nyc ts-mocha --check-leaks --exit --timeout 160000 'test/**/*.spec.ts'",
-=======
-    "itest": "yarn tsc && node",
-    "test": "nyc ts-mocha --check-leaks --exit --timeout 120000 'test/**/*.spec.ts'",
->>>>>>> 3a3c204a
     "clean": "rimraf ./dist ./tsconfig.tsBuildInfo",
     "build": "tsc --build ./tsconfig.build.json",
     "verify": "yarn test && yarn clean && yarn build && yarn lint --max-warnings 0",
